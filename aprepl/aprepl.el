--- conflicted
+++ resolved
@@ -630,7 +630,6 @@
 ;; Check whether REPL is able to run
 
 (defun aprepl-check-system-ready-then (do-next)
-<<<<<<< HEAD
   "Check if it's possible to run ApREPL, and call DO-NEXT if so.
 In other words, call DO-NEXT if Slime or Sly is running and
 April's system is loaded."
@@ -657,19 +656,6 @@
      (cl-destructuring-bind (_out value) result
        (if (string= "NIL" (upcase value))
            (error "The Common Lisp REPL is running but April is not loaded; evaluate (asdf:load-system 'april) in the REPL to load it")
-         (funcall do-next))))))
-=======
-  "Check whether it's possible to run ApREPL, i.e. make sure that Slime is running and April's system is loaded."
-  (if (slime-connected-p)
-      (slime-eval-async
-          `(swank:eval-and-grab-output "(asdf:find-system 'april nil)")
-        (lambda (result)
-          (cl-destructuring-bind (out value) result
-            (if (string= "NIL" (upcase value))
-                (princ "Slime is running but April is not loaded. Please evaluate (asdf:load-system 'april) in the Slime REPL.")
-              (funcall do-next)))))
-    (princ "Slime is not running. Please start it, i.e. with M-x slime.")))
->>>>>>> c8204269
 
 ;;; User command
 
