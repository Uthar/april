;;; -*- Mode:Lisp; Syntax:ANSI-Common-Lisp; Coding:utf-8; Package:AprilDemo.Ncurses -*-
;;;; ncurses.lisp

(in-package #:april-demo.ncurses)

"Demo ncurses application using April. Start this application by loading the loader.lisp file in this directory from the command line. Example for SBCL: sbcl --load loader.lisp"

;; The main screen, set as a global so it may be accessed from Slime
;;(defparameter *screen* nil)

(defvar *glyphs* nil)
(defvar *bg-colors* nil)

#|
Use the variable ncurses:colors instead, see croatoan example t18 for other available
ncurses information.

(defvar *color-depth*)

(with-open-stream (cmd-out (make-string-output-stream))
  (uiop:run-program "tput colors" :output cmd-out :ignore-error-status t)
  (let ((count-string (read-from-string (get-output-stream-string cmd-out))))
    (setq *color-depth* (if (integerp count-string) count-string 0))))
|#

(april (with (:space ncurses-demo-space))
       "
random ← {⎕IO-⍨?2⍴⍨|⍺ ⍵}
       ⍝ create a randomized binary matrix
life   ← {⊃1 ⍵∨.∧3 4=+/,1 0 ¯1∘.⊖1 0 ¯1⌽¨⊂⍵}
       ⍝ the classic Conway's Game of Life function
trace  ← {⍺[;1]⌷⍨⊂⍺[;2]{1⌈⍺{⍵×⍵≤⍴⍺}⍺⍳⍵}{2⊥,⍵}⌺3 3⊢⍵}
       ⍝ use [⌺ stencil] to draw boxes around cells according to matrix decoding maps

F  ← ,⊂'[G]enerate [R]estart [Q]uit'
F ,←  ⊂'Next [G]eneration ⋄ [R]estart ⋄ [Q]uit'
F ,←  ⊂'Press [G] for the next generation, [R] to restart or [Q] to quit.'
F ,←  ⊂'Press [G] to see the next generation, [R] to restart with a random matrix or [Q] to quit.'
   ⍝ variable footer width depending on content length

GC ←  'Generation:'  ⍝ generation caption

F  ←  {↑(⊂⍵),⊂GC}¨F  ⍝ append generation line to each footer

GI ← 0      ⍝ generation index
FB ← '━'    ⍝ footer boundary character
FW ← ⊢/∘⍴¨F ⍝ vector of footer widths

charSets  ←  ,⊂'─  ─   │   │   ┌  ┌   └   └   ┐  ┐   ┘   ┘  '
charSets ,←   ⊂'═  ═   │   │   ╒  ╒   ╘   ╘   ╕  ╕   ╛   ╛  '
charSets ,←   ⊂'─  ─   ║   ║   ╓  ╓   ╙   ╙   ╖  ╖   ╜   ╜  '
encInts   ←     48 384 144 288 16 416 128 304 32 400 256 176
xChars    ← '┼╪╫'
xDecInts  ← 68 69 257 261 321 324
csIndex   ← 2 ⍝ the set of box-drawing characters to use
decodings ← encInts⍪⍨{⍵⍴⍨1,⍴⍵}' '~⍨csIndex⊃charSets
GCL       ← 1+≢GC ⍝ width of generation label field

G ← ' ' {(⍺,0)⍪⍵[1;] {(⍪⍸×⍵),⍨⍪⍺⌷⍨⊂⍵~0} ⍵[2;] {⍺{⍵×⍵≤⍴⍺}⍺⍳⍵} {2⊥,(2 2⍴0)⍷3 3⍴(9⍴2)⊤⍵}¨⍳2*9} decodings
  ⍝ map of binary decodings of stencil matrices to box characters
G ⍪← (csIndex⊃xChars),⍪xDecInts
M ← ⍬ ⍝ the character matrix
I ← ⍬ ⍝ the 5-iteration state history
")

(defun build-screen (height width)
  (setf *glyphs* (make-array (* height width)
                             :element-type 'character :initial-element #\ )
        *bg-colors* (make-array (* height width)
                                :element-type '(unsigned-byte 8) :initial-element 232))
  :success)

(defun render (height width &optional randomize)
  (let ((rebuilding (or (not *glyphs*)
                        (not (and (= height (first (array-dimensions *glyphs*)))
                                  (= width (second (array-dimensions *glyphs*))))))))
    (when rebuilding (build-screen height width))
    (multiple-value-bind (glyphs colors)
        (april (with (:space ncurses-demo-space)
                     (:state :in ((randomize (if randomize 1 0))
                                  (-h height) (-w width))
                             :out (-m -b)))
               "
$[(M≡⍬)∨randomize∨⍲/H W=⍴M ;
    ⍝ if the program has been started or reset or the window dimensions have changed, then...
  M←H W⍴' ' ⋄ L←(H-3) random W ⋄ M[(H-3)+⍳3;]←FB⍪2 W↑⊃F[1⌈FW⍸W] ⋄ B←H W⍴232 ⋄ I GI←⍬ 0 ;
    ⍝ initialize the matrix, generation index and history and create a random starting matrix;
  L←life L ⋄ GI+←1]
    ⍝ otherwise, produce the next-generation binary matrix according to the life function

I←(5⌊1+≢I)↑I,⍨⊂L    ⍝ add latest iteration to history
B[⍳H-3;]←232+2×⊃+/I ⍝ sum iterations in history; 232 is the base terminal background color
M[⍳H-3;]←G trace L  ⍝ assign main display area containing box-traces of cells
M[H;GCL+⍳9]←9↑⍕GI   ⍝ print generation number; supports up to 9 digits
")
      (pdotimes (i (- (array-total-size glyphs) (* width 3 (if rebuilding 0 1))))
        ;; assign new vector contents in parallel, not assigning the footer content
        ;; unless the dimensions were just changed
        (setf (aref *glyphs* i) (row-major-aref glyphs i))
<<<<<<< HEAD

        ;; the underlying ncurses binding provides environment variables "colors" and "color-pairs"
        ;; use TERM=xterm-265color sbcl --load ... to make xterm support 256 colors.
        (when (>= ncurses:colors 256)
          (setf (aref *bg-colors* i) (row-major-aref colors i)))))))


;; since nothing is supposed to happen between key presses (during the
;; "nil" event), set input-blocking to t, instead of a timeout of 100 ms.

(defun main ()
  (croatoan:with-screen (screen :input-blocking t :bind-debugger-hook nil :cursor-visible nil)
    (flet ((render-screen (&optional restarting)
             (render (height screen) (width screen) restarting)
             (move screen 0 0)
             (loop :for char :across *glyphs* :for color :across *bg-colors*
                   :do (if (< ncurses:colors 256)
                           (croatoan:add-wide-char screen char)
                           (croatoan:add-wide-char screen char :fgcolor '(:number 253)
                                                               :bgcolor (list :number color))))))
      ;; (R)estart with a random matrix
      ;; lambda keywords win and event do not have to be explicitely passed and then declared ignored.
      (croatoan:bind screen #\r (lambda () (render-screen t)))
      ;; display the next (G)eneration
      (croatoan:bind screen #\g (lambda () (render-screen)))
      ;; exit event loop is meant to be bound directly, it doesnt have to be passed in a lambda
      (croatoan:bind screen #\q #'exit-event-loop)

      ;; render initial state
      (render-screen t)
      (croatoan:run-event-loop screen))))
=======
        (when (>= *color-depth* 256)
          (setf (aref *bg-colors* i) (row-major-aref colors i)))))))

(defun initialize-screen (screen)
  (flet ((render-screen (&optional restarting)
           (render (height screen) (width screen) restarting)
           (move screen 0 0)
           (loop :for char :across *glyphs* :for color :across *bg-colors*
                 :do (if (< *color-depth* 256)
                         (croatoan:add-wide-char screen char)
                         (croatoan:add-wide-char screen char :fgcolor '(:number 253)
                                                             :bgcolor (list :number color))))))
    
    (croatoan:submit (croatoan:bind screen #\r (lambda (win event)
                                                 (declare (ignore win event))
                                                 (render-screen t))))

    (croatoan:submit (croatoan:bind screen #\g (lambda (win event)
                                                 (declare (ignore win event))
                                                 (render-screen))))

    (croatoan:submit (croatoan:bind screen #\q (lambda (win event)
                                                 (croatoan:exit-event-loop win event))))

    (render-screen t) ;; render initial state

    ;; Set *screen* to the initilized screen so that we can access it form
    ;; the swank thread and then enter the event-loop.
    (croatoan:run-event-loop (setf *screen* screen))
    (cl-user::quit)))
>>>>>>> 764e597f
<|MERGE_RESOLUTION|>--- conflicted
+++ resolved
@@ -97,8 +97,6 @@
         ;; assign new vector contents in parallel, not assigning the footer content
         ;; unless the dimensions were just changed
         (setf (aref *glyphs* i) (row-major-aref glyphs i))
-<<<<<<< HEAD
-
         ;; the underlying ncurses binding provides environment variables "colors" and "color-pairs"
         ;; use TERM=xterm-265color sbcl --load ... to make xterm support 256 colors.
         (when (>= ncurses:colors 256)
@@ -119,7 +117,6 @@
                            (croatoan:add-wide-char screen char :fgcolor '(:number 253)
                                                                :bgcolor (list :number color))))))
       ;; (R)estart with a random matrix
-      ;; lambda keywords win and event do not have to be explicitely passed and then declared ignored.
       (croatoan:bind screen #\r (lambda () (render-screen t)))
       ;; display the next (G)eneration
       (croatoan:bind screen #\g (lambda () (render-screen)))
@@ -128,36 +125,36 @@
 
       ;; render initial state
       (render-screen t)
-      (croatoan:run-event-loop screen))))
-=======
-        (when (>= *color-depth* 256)
-          (setf (aref *bg-colors* i) (row-major-aref colors i)))))))
+      (croatoan:run-event-loop screen)
+      (cl-user::quit))))
 
-(defun initialize-screen (screen)
-  (flet ((render-screen (&optional restarting)
-           (render (height screen) (width screen) restarting)
-           (move screen 0 0)
-           (loop :for char :across *glyphs* :for color :across *bg-colors*
-                 :do (if (< *color-depth* 256)
-                         (croatoan:add-wide-char screen char)
-                         (croatoan:add-wide-char screen char :fgcolor '(:number 253)
-                                                             :bgcolor (list :number color))))))
+;;         (when (>= *color-depth* 256)
+;;           (setf (aref *bg-colors* i) (row-major-aref colors i)))))))
+
+;; (defun initialize-screen (screen)
+;;   (flet ((render-screen (&optional restarting)
+;;            (render (height screen) (width screen) restarting)
+;;            (move screen 0 0)
+;;            (loop :for char :across *glyphs* :for color :across *bg-colors*
+;;                  :do (if (< *color-depth* 256)
+;;                          (croatoan:add-wide-char screen char)
+;;                          (croatoan:add-wide-char screen char :fgcolor '(:number 253)
+;;                                                              :bgcolor (list :number color))))))
     
-    (croatoan:submit (croatoan:bind screen #\r (lambda (win event)
-                                                 (declare (ignore win event))
-                                                 (render-screen t))))
+;;     (croatoan:submit (croatoan:bind screen #\r (lambda (win event)
+;;                                                  (declare (ignore win event))
+;;                                                  (render-screen t))))
 
-    (croatoan:submit (croatoan:bind screen #\g (lambda (win event)
-                                                 (declare (ignore win event))
-                                                 (render-screen))))
+;;     (croatoan:submit (croatoan:bind screen #\g (lambda (win event)
+;;                                                  (declare (ignore win event))
+;;                                                  (render-screen))))
 
-    (croatoan:submit (croatoan:bind screen #\q (lambda (win event)
-                                                 (croatoan:exit-event-loop win event))))
+;;     (croatoan:submit (croatoan:bind screen #\q (lambda (win event)
+;;                                                  (croatoan:exit-event-loop win event))))
 
-    (render-screen t) ;; render initial state
+;;     (render-screen t) ;; render initial state
 
-    ;; Set *screen* to the initilized screen so that we can access it form
-    ;; the swank thread and then enter the event-loop.
-    (croatoan:run-event-loop (setf *screen* screen))
-    (cl-user::quit)))
->>>>>>> 764e597f
+;;     ;; Set *screen* to the initilized screen so that we can access it form
+;;     ;; the swank thread and then enter the event-loop.
+;;     (croatoan:run-event-loop (setf *screen* screen))
+;;     (cl-user::quit)))
