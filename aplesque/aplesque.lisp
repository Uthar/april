;;; -*- Mode:Lisp; Syntax:ANSI-Common-Lisp; Coding:utf-8; Package:Aplesque -*-
;;;; aplesque.lisp

(in-package #:aplesque)

"A set of functions implementing APL-like array operations. Used to provide the functional backbone of the April language."

(defparameter *sub-7-bit-element-processing-register-size* 64)
;; size of register used to hold array elements for processing when
;; element size is under 7 bits

(defun get-free-threads ()
  "Find the number of threads currently available in the system."
  (let ((workers (lparallel.kernel::workers lparallel:*kernel*)))
    (loop :for w :across workers :when (not (lparallel.kernel::running-category w))
       :counting w :into total :finally (return total))))

(defun sub-7-bit-integer-elements-p (array)
  "Return true if the argument is an array whose elements are integers narrower than 7 bits."
  (and (arrayp array)
       (let ((type (element-type array)))
         (or (eql 'bit type)
             #+clasp (member type '(ext:byte2 ext:integer2 ext:byte4 ext:integer4))
             #+(not clasp) (and (listp type)
                                (eql 'unsigned-byte (first type))
                                (> 7 (second type)))))))

(defmacro xdotimes (object clause-params &body body)
  "Macro to perform array operations in parallel provisioning threads according to the type of array being assigned to."
  (let ((asym (gensym)) (eltype (gensym)) (free-threads (gensym)) (iterations (gensym))
        (dividend (gensym)) (remainder (gensym)) (x (gensym)) (y (gensym))
        (clause (subseq clause-params 0 2))
        (params (cddr clause-params)))
    `(let* ((,asym ,object)
            (,eltype (element-type ,asym))
            (,free-threads (get-free-threads)))
       (if (or (not lparallel:*kernel*)
               ;; implement explicit condition to determine whether operation
               ;; should be run synchronously
               ,@(if (getf params :synchronous-if)
                     (list (getf params :synchronous-if)))
               (zerop ,free-threads))
           (dotimes ,clause ,@body)
           (if (sub-7-bit-integer-elements-p ,asym)
               ;; if the array's elements are integers narrower than 7 bits, partition the array into chunks
               ;; according to the sub-7-bit operation register size ensuring one block is operated on
               ;; per thread; this prevents assignment collisions
               (let ((,iterations (if (eq 'bit ,eltype)
                                      *sub-7-bit-element-processing-register-size*
                                      ;; Clasp uses symbols to indicate integer types rather
                                      ;; than lists like (unsigned-byte 8)
                                      #+clasp (/ *sub-7-bit-element-processing-register-size*
                                                 (case ,eltype ('ext:byte2 2) ('ext:integer2 2)
                                                       ('ext:byte4 4) ('ext:integer4 4)
                                                       ('ext:byte8 8) ('ext:integer8 8)))
                                      #+(not clasp)
                                      (/ *sub-7-bit-element-processing-register-size* (second ,eltype)))))
                 (multiple-value-bind (,dividend ,remainder) (ceiling ,(second clause) ,iterations)
                   (pdotimes ,(list x dividend)
                     (dotimes (,y (+ ,iterations (if (< ,x (1- ,dividend))
                                                     0 ,remainder)))
                       (let ((,(first clause) (+ ,y (* ,x ,iterations))))
                         ,@body)))))
               (pdotimes ,(append clause (list nil free-threads)) ,@body))))))

(defmacro ydotimes (object clause &body body)
  "As xdotimes, but no provision is made for integer arrays with elements smaller than 7 bits; these are processed single-threaded."
  (let ((asym (gensym)) (eltype (gensym)) (free-threads (gensym)))
    `(let* ((,asym ,object)
            (,eltype (element-type ,asym))
            (,free-threads (get-free-threads)))
       (declare (ignore ,eltype))
       (if (or (not lparallel:*kernel*)
               (zerop ,free-threads)
               (sub-7-bit-integer-elements-p ,asym))
           (dotimes ,clause ,@body)
           (pdotimes ,(append clause (list nil free-threads)) ,@body)))))

(defun duplicate (object)
  "Return a copy of the argument if it is an array, otherwise pass the argument back."
  (if (not (arrayp object))
      object (if (array-displacement object)
                 (multiple-value-bind (displaced-to index-offset)
                     (array-displacement object)
                   (make-array (dims object) :displaced-index-offset index-offset
                               :element-type (element-type object) :displaced-to (copy-array displaced-to)))
                 (copy-array object))))

(defun get-dimensional-factors (dimensions &optional as-vector)
  "Get the set of dimensional factors corresponding to a set of array dimensions."
  (let ((factor) (last-index))
    (if as-vector
        (let* ((rank (length dimensions))
               (output (make-array rank :element-type
                                   (list 'integer 0 (reduce #'* (rest dimensions))))))
          (loop :for d :in (reverse dimensions) :for dx :from 0
                :do (setf factor (setf (aref output (- rank dx 1))
                                       (if (zerop dx) 1 (* factor last-index)))
                          last-index d))
          output)
        (reverse (loop :for d :in (reverse dimensions) :for dx :from 0
                       :collect (setq factor (if (zerop dx) 1 (* factor last-index)))
                       :do (setq last-index d))))))

(defun rmi-from-subscript-vector (array subscripts &optional offset)
  "Derive an array's row-major index from a vector of subscripts."
  (if (not (vectorp subscripts))
      (- subscripts (or offset 0))
      (let ((rank (rank array))
            (dims (reverse (dims array)))
            (length (length subscripts)))
        (cond ((/= length rank) (error "Wrong number of subscripts, ~W, for array of rank ~W." length rank))
              ((= 1 rank) (apply-scalar #'- (aref subscripts 0)
                                        (or offset 0)))
              (t (let ((result 0) (factor 1) (simple-vector t))
                   (loop :for i :from (1- length) :downto 0 :while simple-vector
                         :do (let ((ss (apply-scalar #'- (aref subscripts i)
                                                     (or offset 0))))
                               (if (not (integerp ss))
                                   (setq simple-vector nil)
                                   (if (> ss (first dims))
                                       (error "Invalid index for dimension ~W." (1+ i))
                                       (setq result (+ result (* factor ss))
                                             factor (* factor (first dims))
                                             dims (rest dims))))))
                   (if simple-vector result)))))))

(defun varef (array subscripts)
  "Reference an element in an array according to a vector of subscripts."
  (row-major-aref array (rmi-from-subscript-vector array subscripts)))

(defun (setf varef) (new-value array subscripts &optional offset)
  "Set an element in an array according to a vector of subscripts."
  (setf (row-major-aref array (rmi-from-subscript-vector array subscripts offset))
        new-value))

(defun is-unitary (value)
  "Check whether this array has only one member, returning true if the argument is not an array."
  (or (not (arrayp value))
      (= 1 (size value))))

(defun enclose (item)
  "Enclose an item as per APL's [⊂ enclose]."
  (if (not (arrayp item))
      item (make-array nil :initial-element item)))

(defun enclose-atom (item)
  "Enclose non-array values, passing through arguments that are already arrays."
  (if (arrayp item)
      item (make-array 1 :initial-element item :element-type (assign-element-type item))))

(defun nest (input)
  "Enclose simple arrays and return nested arrays as-is."
  (if (or (not (arrayp input))
          (and (eq t (array-element-type input))
               (not (loop :for item :across (make-array (size input) :element-type t :displaced-to input)
                       :never (arrayp item)))))
      input (make-array nil :initial-contents input)))

(defun disclose (array)
  "Disclose a scalar nested array."
  (if (or (< 0 (rank array))
          (not (arrayp array)))
      array (aref array)))

(defun disclose-unitary (item)
  "If the argument is an array with only one member, disclose it, otherwise do nothing."
  (if (not (and (arrayp item) (is-unitary item)))
      item (row-major-aref item 0)))

(defun get-first-or-disclose (omega)
  "Get the first element of an array or disclose the element of a 0-rank array."
  (if (not (arrayp omega))
      omega (if (zerop (rank omega))
                (aref omega) (if (< 0 (size omega))
                                 (row-major-aref omega 0)
                                 (apl-array-prototype omega)))))

(defun scale-array (unitary to-match &optional axis)
  "Scale up a 1-element array to fill the dimensions of the given array."
  (let ((match-dims (dims to-match)))
    (make-array (if axis (loop :for this-dim :in match-dims :for tdix :from 0
                            :collect (if (= tdix axis) 1 this-dim))
                    match-dims)
                :element-type (element-type unitary) :initial-element (aref unitary 0))))

(defun array-promote (input)
  "Promote an array to the next rank. The existing content will occupy 1 unit of the new dimension."
  (let ((output (make-array (cons 1 (dims input))
                            :element-type (element-type input))))
    (across input (lambda (elem coords)
                    (setf (apply #'aref output 0 coords)
                          elem)))
    output))

(defun copy-nested-array (array)
  "Copy an array along with nested sub-arrays within it."
  (if (not (arrayp array))
      array (if (not (eq t (element-type array)))
                (copy-array array)
                (let ((output (make-array (dims array))))
                  (dotimes (i (size output))
                    (setf (row-major-aref output i)
                          (copy-nested-array (row-major-aref array i))))
                  output))))

(defun array-to-list (input)
  "Convert array to list."
  (if (or (not (arrayp input))
          (zerop (rank input)))
      (list (disclose input))
      (let* ((dimensions (dims input))
             (depth (1- (length dimensions)))
             (indices (make-list (1+ depth) :initial-element 0)))
        (labels ((recurse (n)
                   (loop :for j :below (nth n dimensions)
                      :do (setf (nth n indices) j)
                      :collect (if (= n depth)
                                   ;; (let ((item (apply #'aref input indices)))
                                   ;;   (if (arrayp item)
                                   ;;  (array-to-list item)
                                   ;;  item))
                                   (apply #'aref input indices)
                                   (recurse (1+ n))))))
          (recurse 0)))))

(defun make-empty-array (array)
  "Makes a prototype version of an array." ;; IPV-TODO: replace the below function with this?
  (if (not (arrayp array))
      (if (typep array 'character)
          #\Space (if (typep array 'double-float)
                      0.0d0 0))
      (let* ((output-type (element-type array))
             (output (make-array (dims array) :element-type output-type)))
        (dotimes (i (size output))
          (setf (row-major-aref output i)
                (if (not (arrayp (row-major-aref array i)))
                    (if (member output-type '(character base-char))
                        #\Space (if (eql 'double-float output-type)
                                    0.0d0 0))
                    (make-empty-array (row-major-aref array i)))))
        output)))

(defun apl-array-prototype (array)
  "Returns the default element for an array based on that array's first element (its prototype in array programming terms); blank spaces in the case of a character prototype and zeroes for others."
  (labels ((derive-element (input)
             (if (characterp input)
                 #\  (if (not (arrayp input))
                         (let ((itype (type-of input)))
                           ;; in ECL (and others?), the integer type of a scalar is that number alone,
                           ;; i.e. (integer 2 2) for 2, so make sure the integer range starts with 0
                           (if (eql 'null itype)
                               'null (coerce 0 (if (eql 'ratio itype) 'integer
                                                   (if (not (and (listp itype) (eql 'integer (first itype))))
                                                       itype (list 'integer (min 0 (second itype))
                                                                   (max 0 (or (third itype) 0))))))))
                         (if (zerop (size input))
                             (make-array (dims input))
                             (derive-element (row-major-aref input 0)))))))
    (if (not (arrayp array))
        (derive-element array)
        (if (zerop (size array))
            (if (eql 'character (element-type array))
                #\  (coerce 0 (element-type array)))
            (let ((first-element (row-major-aref array 0)))
              (if (not (arrayp first-element))
                  (derive-element first-element)
                  (funcall (if (< 0 (rank first-element))
                               #'identity (lambda (item) (make-array nil :initial-element item)))
                           (let ((first-element (if (< 0 (rank first-element))
                                                    first-element (aref first-element))))
                             (if (and (arrayp first-element)
                                      (zerop (size first-element)))
                                 first-element
                                 (make-array (dims first-element)
                                             :element-type (element-type first-element)
                                             :initial-element (derive-element first-element)))))))))))

(defun assign-element-type (item)
  "Find a type suitable for an APL array to hold a given item."
  (typecase item
    (bit 'bit)
    (character 'character)
    (integer (list 'integer (min 0 item)
                   (max 0 item)))
    (single-float 'single-float)
    (double-float 'double-float)
    (t t)))

(defun type-in-common (&rest types)
  "Find a type for an array that may hold elements from arrays of a set of given types; effectively the most efficient compatible type among the array types."
  (let ((type))
    (loop :for a :in types
       :do (let ((this-type a))
             (setq type (if type (if (listp type)
                                     (cond ((eql 'bit this-type)
                                            (if (and (eql 'integer (first type))
                                                     (zerop (third type)))
                                                (list 'integer (second type) 1)
                                                type))
                                           ((eql 'fixnum this-type)
                                            'fixnum)
                                           ((eql 'bignum this-type)
                                            'bignum)
                                           ((not (listp this-type))
                                            t)
                                           ((eql 'integer (first type))
                                            (cond ((eql 'integer (first this-type))
                                                   (list 'integer (min 0 (second this-type)
                                                                       (second type))
                                                         (max 0 (third this-type)
                                                              (third type))))
                                                  (t t)))
                                           ((eql 'unsigned-byte (first type))
                                            (cond ((eql 'unsigned-byte (first this-type))
                                                   (list 'unsigned-byte (max (second type)
                                                                             (second this-type))))
                                                  ((eql 'signed-byte (first this-type))
                                                   'fixnum)
                                                  (t t)))
                                           ((eql 'signed-byte (first type))
                                            (cond ((eql 'signed-byte (first this-type))
                                                   (list 'signed-byte (max (second type)
                                                                           (second this-type))))
                                                  ((eql 'unsigned-byte (first this-type))
                                                   'fixnum)
                                                  (t t)))
                                           (t t))
                                     (cond ((eql type this-type)
                                            type)
                                           ((and (eql 'base-char type)
                                                 (eql 'character this-type))
                                            'character)
                                           ((and (eql 'base-char this-type)
                                                 (eql 'character type))
                                            'character)
                                           ((eql 'bit type)
                                            (cond ((eql 'fixnum this-type)
                                                   'fixnum)
                                                  ((eql 'bignum this-type)
                                                   'bignum)
                                                  ((listp this-type)
                                                   (if (eql 'integer (first this-type))
                                                       (list (first this-type)
                                                             (second this-type)
                                                             (max 1 (third this-type)))
                                                       this-type))
                                                  (t t)))
                                           ((eql 'fixnum type)
                                            (cond ((or (eql 'bit this-type)
                                                       (listp this-type))
                                                   'fixnum)
                                                  ((eql 'bignum this-type)
                                                   'bignum)
                                                  (t t)))
                                           ((eql 'bignum type)
                                            (cond ((or (eql 'bit this-type)
                                                       (eql 'fixnum this-type)
                                                       (listp this-type))
                                                   'bignum)
                                                  (t t)))
                                           ((eql 'single-float type)
                                            (cond ((eql 'double-float this-type)
                                                   'double-float)
                                                  (t t)))
                                           ((eql 'double-float type)
                                            (cond ((eql 'single-float this-type)
                                                   'double-float)
                                                  (t t)))
                                           (t t)))
                            this-type))))
    type))

(defun is-integer-array (array)
  "Determine if an array is typed so as to hold only integers."
  (let ((type (element-type array)))
    (or (eql 'bit type)
        (eql 'fixnum type)
        (eql 'bignum type)
        (and (listp type)
             (or (eql 'integer (first type))
                 (eql 'unsigned-byte (first type))
                 (eql 'signed-byte (first type)))))))

(defun across (input function &key elements indices reverse-axes count ranges
                                foreach finally (depth 0) (dimensions (dims input)))
  "Iterate across a range of elements in an array, with the option of specifying which elements within each dimension to process."
  (let* ((proceeding t)
         (indices (or indices (loop :for i :below (rank input) :collect 0)))
         (first-of-elements (first elements))
         (elems (if (listp first-of-elements)
                    first-of-elements (list first-of-elements)))
         (range (first ranges)))
    (flet ((process-this (elix)
             (setf (nth depth indices) elix)
             (if (< depth (1- (rank input)))
                 ;; if the halt-if-true value is output by the function, traversal across the array
                 ;; will end by means of nullifying the proceeding variable; this will result in
                 ;; a nil return value from the across function which will stop its recursive parents
                 (multiple-value-bind (still-proceeding new-count)
                     (across input function :dimensions dimensions :elements (rest elements)
                             :indices indices :reverse-axes reverse-axes :depth (1+ depth)
                             :count count :ranges (rest ranges) :foreach foreach)
                   (setq proceeding still-proceeding count new-count))
                 (multiple-value-bind (output halt-if-true)
                     (funcall function (apply #'aref input indices)
                              indices)
                   (declare (ignore output))
                   (if (and foreach (functionp foreach)) (funcall foreach))
                   (if count (decf count))
                   (if (or halt-if-true (and count (> 1 count)))
                       (setq proceeding nil))))))
      (if (zerop (rank input))
          (funcall function (disclose input) nil)
          (if elems (if (listp (rest elems))
                        (loop :for el :in elems :while proceeding :do (process-this el))
                        (if (< (first elems) (rest elems))
                            (loop :for el :from (first elems)
                               :to (rest elems) :do (process-this el))
                            (loop :for el :from (first elems) :downto (rest elems)
                               :do (process-this el))))
              (if (and range (or (and (not (second range))
                                      (= (nth depth dimensions) (first range)))
                                 (eq t (reduce #'> range))))
                  (loop :for el :from (min (first range) (1- (nth depth dimensions)))
                     :downto (or (second range) 0)
                     :while proceeding :do (process-this el))
                  (loop :for el :from (or (first range) 0)
                     :to (or (second range) (1- (nth depth dimensions)))
                     :while proceeding :do (process-this el)))))
      (if (and finally (functionp finally)) (funcall finally))
      (values proceeding count))))

(defun apply-scalar (function omega &optional alpha axes is-boolean is-non-scalar-function meta-table)
  "Apply a scalar function over an array or arrays as appropriate for the shape of the argument(s)."
  (if (and (not (arrayp omega)) (not (arrayp alpha)))
      (apply function omega (if alpha (list alpha)))
      (let* ((orank (rank omega)) (arank (rank alpha))
             (axes (if axes (enclose-atom axes)))
             (oscalar (if (is-unitary omega) (get-first-or-disclose omega)))
             (ascalar (if (is-unitary alpha) (get-first-or-disclose alpha)))
             (oempty (if (and oscalar (zerop (size oscalar))) oscalar
                         (if (zerop (size omega)) omega)))
             (aempty (if (and ascalar (zerop (size ascalar))) ascalar
                         (if (zerop (size alpha)) alpha)))
             (output-dims (dims (if axes (if (> arank orank) alpha omega)
                                    (if oscalar alpha omega))))
             (output-type (if (or (not is-boolean) (not (= orank arank))
                                  (not (and oscalar ascalar)))
                              t 'bit))
             ;; for boolean arrays, check whether the output will directly hold the array contents
             (output (if (not (and oscalar (or ascalar (not alpha))))
                         (make-array output-dims :element-type output-type))))
        (flet ((promote-or-not (item)
                 ;; function for wrapping output in a vector or 0-rank array if the input was thusly formatted
                 (declare (dynamic-extent item))
                 (if (not (or (arrayp omega) (arrayp alpha)))
                     item (let ((output (make-array (loop :for i :below (max orank arank) :collect 1))))
                            (setf (row-major-aref output  0) item)
                            output))))
          (if (not alpha)
              ;; if the function is being applied monadically, map it over the array
              ;; or recurse if an array is found inside
              (if oscalar (setq output (promote-or-not (apply-scalar function oscalar alpha axes is-boolean
                                                                     is-non-scalar-function meta-table)))
                  (xdotimes output (i (size omega))
                    (setf (row-major-aref output i) (apply-scalar function (row-major-aref omega i)))))
              (if (and oscalar ascalar)
                  ;; if both arguments are scalar or 1-element, return the output of the
                  ;; function on both, remembering to promote the output to the highest rank
                  ;; of the input, either 0 or 1 if not scalar
                  (setq output (promote-or-not (apply-scalar function oscalar ascalar axes is-boolean
                                                             is-non-scalar-function meta-table)))
                  (if (and is-non-scalar-function (or oempty aempty))
                      (setq output (funcall function (disclose omega) (disclose alpha)))
                      (if (or oscalar ascalar
                              (and (= orank arank)
                                   (loop :for da :in (dims alpha) :for do :in (dims omega) :always (= da do))))
                          ;; map the function over identically-shaped arrays
                          (if (and is-non-scalar-function (or oscalar ascalar))
                              (setq output (funcall function omega alpha))
                              (xdotimes output (i (size output))
                                (setf (row-major-aref output i)
                                      (apply-scalar function (or oscalar (disclose (row-major-aref omega i)))
                                                    (or ascalar (disclose (row-major-aref alpha i)))
                                                    nil is-boolean is-non-scalar-function meta-table))))
                          ;; if axes are given, go across the higher-ranked function and call the function on its
                          ;; elements along with the appropriate elements of the lower-ranked function
                          (if axes (destructuring-bind (lowrank highrank &optional omega-lower)
                                       (if (> orank arank) (list alpha omega) (list omega alpha t))
                                     (if (loop :for a :across axes :for ax :from 0
                                               :always (and (< a (rank highrank))
                                                            (= (nth a (dims highrank)) (nth ax (dims lowrank)))))
                                         (let ((lrc (loop :for i :below (rank lowrank) :collect 0)))
                                           (across highrank (lambda (elem coords)
                                                              (loop :for a :across axes :for ax :from 0
                                                                    :do (setf (nth ax lrc) (nth a coords)))
                                                              ;;(print (list :co coords lrc))
                                                              (setf (apply #'aref output coords)
                                                                    (nest (if omega-lower
                                                                              (funcall function elem
                                                                                       (apply #'aref
                                                                                              lowrank lrc))
                                                                              (funcall function
                                                                                       (apply #'aref
                                                                                              lowrank lrc)
                                                                                       elem)))))))
                                         (error "Incompatible dimensions or axes.")))
                              (error "Mismatched array sizes for scalar operation."))))))
          output))))

(defun array-compare (item1 item2 &optional comparison-tolerance)
  "Perform a deep comparison of two APL arrays, which may be multidimensional or nested."
  (if (not (arrayp item1))
      (if (not (arrayp item2))
          (or (and comparison-tolerance (floatp item1) (floatp item2)
                   (> comparison-tolerance (abs (- item1 item2))))
              (and (numberp item1)
                   (numberp item2)
                   (= item1 item2))
              (and (characterp item1)
                   (characterp item2)
                   (char= item1 item2))))
      (if (and (arrayp item2) (= (rank item1) (rank item2))
               (let ((dims1 (dims item1))
                     (dims2 (dims item2)))
                 (if (and (loop :for d :below (length dims1) :always (= (nth d dims1) (nth d dims2)))
                          ;; compared arrays must be either character or non-character to match
                          (or (< 0 (size item1)) ;; 0-size arrays must be of same type, as for ⍬≡''
                              (if (not (member (element-type item1) '(character base-char)))
                                  (not (member (element-type item2) '(character base-char)))
                                  (member (element-type item2) '(character base-char)))))
                     (loop :for i :below (size item1)
                        :always (array-compare (row-major-aref item1 i) (row-major-aref item2 i))))))
          (let ((match t))
            (dotimes (i (size item1))
              (let ((item (row-major-aref item1 i))
                    (alternate (row-major-aref item2 i)))
                (setq match (and match (or (and (arrayp item) (arrayp alternate)
                                                (array-compare item alternate))
                                           (and (numberp item) (numberp alternate)
                                                (= item alternate))
                                           (and (characterp item) (characterp alternate)
                                                (char= item alternate)))))))
            match))))

(defun array-depth (input &optional layer (uniform t) possible-depth)
  "Find the maximum depth of nested arrays within an array."
  (if (not (arrayp input))
      1 (let* ((first-level (not layer))
               (layer (if layer layer 1))
               (new-layer layer))
          (dotimes (i (size input))
            (let ((item (row-major-aref input i)))
              (if (arrayp item)
                  (multiple-value-bind (next-layer new-uniform new-possible-depth)
                      (array-depth item (1+ layer) uniform possible-depth)
                    (setq new-layer (max new-layer next-layer)
                          uniform new-uniform
                          possible-depth new-possible-depth))
                  (if (not possible-depth) (setq possible-depth new-layer)
                      (if (/= layer possible-depth) (setq uniform nil))))))
          (values (funcall (if (and first-level (not uniform)) #'- #'identity)
                           new-layer)
                  uniform possible-depth))))

(defun section (input dimensions &key (inverse) (populator))
  "Take a subsection of an array of the same rank and given dimensions as per APL's [↑ take] function, or do the converse as per APL's [↓ drop] function to take the elements of an array excepting a specific dimensional range."
  (if (zerop (rank input))
      (if inverse (make-array 0 :element-type (assign-element-type input))
          (let* ((prototype (apl-array-prototype input))
                 (output (make-array (loop :for i :in (array-to-list dimensions) :collect (abs i))
                                     :element-type (assign-element-type input)
                                     :initial-element (if (not (arrayp prototype)) prototype))))
            (if (< 0 (size output))
                (setf (row-major-aref output (if (< 0 (aref dimensions 0))
                                                 0 (1- (abs (aref dimensions 0)))))
                      (disclose input)))
            (if (arrayp prototype)
                (loop :for i :from 1 :to (1- (size output))
                   :do (setf (row-major-aref output i) (copy-nested-array prototype))))
            output))
      (if (and (not inverse) (loop :for d :across dimensions :always (zerop (abs d))))
          ;; in the case of a 0-size take of the array, append the remaining dimensions to the vector of zeroes
          ;; passed to the function to create the empty output array
          (make-array (append (array-to-list dimensions)
                              (loop :for i :from (length dimensions) :to (1- (rank input))
                                 :collect (nth i (dims input))))
                      :element-type (if (and (< 0 (size input)) (arrayp (row-major-aref input 0)))
                                        (element-type (row-major-aref input 0))
                                        (if (zerop (size input)) (element-type input)
                                            (assign-element-type (row-major-aref input 0)))))
          (let* ((isize (size input)) (irank (rank input))
                 (rdiff (- irank (length dimensions)))
                 (idims (make-array irank :element-type (if (zerop isize) t (list 'integer 0 isize))
                                          :initial-contents (dims input))))
            (if (< 0 rdiff)
                (setq dimensions (make-array irank :element-type 'fixnum
                                             :initial-contents (loop :for x :below irank
                                                                  :collect (if (< x (- irank rdiff))
                                                                               (aref dimensions x)
                                                                               (if inverse 0 (aref idims x))))))
                (if (> 0 rdiff) (error "Too many subscripts (~w) for input array of rank ~w."
                                       (length dimensions) irank)))
            (if (and inverse (loop :for x :across dimensions :for y :in (dims input) :never (> y (abs x))))
                (make-array (loop :for i :below irank :collect 0)
                            :element-type (element-type input))
                (let* ((odims (loop :for odim :across dimensions :for idim :across idims
                                    :collect (if (not inverse) (abs odim) (- idim (abs odim)))))
                       (osize (reduce #'* odims))
                       (indexer (indexer-section inverse (dims input) dimensions
                                                 (and (< isize osize)
                                                      (not (sub-7-bit-integer-elements-p input)))))
                       (fill-element (apl-array-prototype input))
                       (output (make-array odims :element-type (if populator t (element-type input))
                                           :initial-element (if (and (not populator)
                                                                     (not (arrayp fill-element)))
                                                                fill-element))))

                  ;; populate empty array elements if the array has a non-scalar prototype
                  (if populator (xdotimes output (i osize)
                                  (setf (row-major-aref output i) (funcall populator)))
                      (if (arrayp fill-element)
                          (xdotimes output (i osize) (setf (row-major-aref output i)
                                                           (copy-nested-array fill-element)))))
                  
                  (if (< 0 isize)
                      (if (and (< isize osize)
                               (not (sub-7-bit-integer-elements-p input)))
                          ;; choose shorter path depending on whether input or output are larger, and
                          ;; always iterate over output in the case of sub-7-bit arrays as this is necessary
                          ;; to respect the segmentation of the elements
                          (ydotimes output (i isize)
                            (let ((to-set (funcall indexer i)))
                              (if to-set (setf (row-major-aref output to-set)
                                               (row-major-aref input i)))))
                          (xdotimes output (o osize)
                            (let ((to-set (funcall indexer o)))
                              (if to-set (setf (row-major-aref output o)
                                               (row-major-aref input to-set)))))))
                  output))))))

(defun catenate (a1 a2 axis)
  "Join two arrays along the specified axis."
  (let* ((rank1 (rank a1)) (rank2 (rank a2))
         (dims1 (dims a1)) (dims2 (dims a2))
         (max-rank (max rank1 rank2)) (uneven (/= rank1 rank2))
         (lower-rank (if uneven (if (< rank1 rank2) 0 1)))
         (a1-type (if (not (arrayp a1)) (assign-element-type a1) (if (< 0 (size a1)) (element-type a1))))
         (a2-type (if (not (arrayp a2)) (assign-element-type a2) (if (< 0 (size a2)) (element-type a2))))
         (output-type (or (and a1-type a2-type (type-in-common a1-type a2-type))
                          a1-type a2-type t))
         (ax1-len (if (and uneven (zerop lower-rank)) 1 (or (nth axis dims1) 1)))
         (ax2-len (if (and uneven (= 1 lower-rank)) 1 (or (nth axis dims2) 1)))
         (increment (reduce #'* (nthcdr (1+ axis) (if (and uneven (zerop lower-rank))
                                                      dims2 dims1))))
         (vset1 (* increment ax1-len)) (vset2 (* increment ax2-len))
         (catax-length) (out-vset))
    (if (and (> axis (1- max-rank))
             (not (and (= 0 axis max-rank))))
        (error "Invalid axis (~a) for array with ~a dimensions." (1+ axis) max-rank))
    (if (loop :for a :in (list a1 a2) :always (zerop (rank a)))
        (make-array 2 :element-type output-type :initial-contents (mapcar #'disclose (list a1 a2)))
        ;; find the shape of the output using the higher-rank array as reference
        (let ((output (make-array (destructuring-bind (ref-array second-array)
                                      (funcall (if (>= rank1 rank2) #'identity #'reverse)
                                               (list a1 a2))
                                    (if (and uneven (arrayp second-array)
                                             (< 1 (abs (- rank1 rank2))))
                                        (error "Catenated arrays must be at most one rank apart.")
                                        ;; iterate through the reference array dimensions
                                        ;; and increment the axis dimension by one (if uneven) or the
                                        ;; axis dimension of the other array if both are the same rank
                                        (loop :for i :from 0 :for rdim :in (dims ref-array)
                                           :collect (if (= i axis)
                                                        (setq catax-length
                                                              (+ rdim (if uneven
                                                                          1 (nth i (dims second-array)))))
                                                        (if (or (not (dims second-array))
                                                                (= rdim (nth (- i (if (and uneven (> i axis))
                                                                                      1 0))
                                                                             (dims second-array))))
                                                            rdim (error "Mismatched array dimensions."))))))
                                  :element-type output-type)))
          (setq out-vset (* increment catax-length))
          (xdotimes output (i (size output))
            (multiple-value-bind (sets sremainder) (floor i out-vset)
              (let ((vix (nth-value 1 (floor sremainder out-vset))))
                (let* ((first-input (< vix vset1))
                       (input (if first-input a1 a2))
                       (input-vset (if first-input vset1 vset2))
                       (offset (- (if first-input 0 vset1))))
                  (setf (row-major-aref output i)
                        (if (not (arrayp input))
                            input (row-major-aref input (+ vix offset (* sets input-vset)))))))))
          output))))

(defun laminate (a1 a2 axis)
  "Join the two arrays along a new axis inserted before the specified axis, the new axis having a length of 2."
  (let* ((irank (rank a1))
         (orank (1+ irank))
         (ipdims (coerce (loop :for i :below irank :collect (mod (- i axis) irank)) 'vector))
         (opdims (coerce (loop :for i :below orank :collect (mod (+ i axis) orank)) 'vector)))
    ;; a 1-element array argument to laminate is scaled to
    ;; match the other array's dimensions
    (permute-axes (catenate (if (is-unitary a1) a1 (array-promote (permute-axes a1 ipdims)))
                            (if (is-unitary a2) a2 (array-promote (permute-axes a2 ipdims)))
                            0)
                  opdims)))

(defun expand (degrees input axis &key (compress-mode) (populator))
  "Expand an input array as per a vector of degrees, with the option to manifest zero values in the degree array as zeroes in the output in place of the original input values or to omit the corresponding values altogether if the :compress-mode option is used."
  (cond ((zerop (size input))
         (let ((idims (dims input)))
           (if compress-mode
               (if (> axis (1- (rank input)))
                   (error "This array does not have an axis ~a." axis)
                   (if (or (integerp degrees) (= 1 (length degrees)))
                       (make-array (loop :for d :in idims :for dx :from 0
                                      :collect (if (= dx axis) (* d (disclose-unitary degrees)) d)))
                       (if (zerop (length degrees))
                           (make-array (loop :for d :in idims :for dx :from 0
                                          :collect (if (= dx axis) 0 d)))
                           (if (/= (length degrees) (nth axis idims))
                               (error "Compression degrees must equal size of array in dimension to compress.")
                               (let ((output-size (loop :for d :across degrees :summing d)))
                                 ;; TODO: use array prototype
                                 (let ((output (make-array (loop :for d :in idims :for dx :from 0
                                                              :collect (if (= dx axis) output-size d))
                                                           :element-type (element-type input)
                                                           :initial-element (if (not populator)
                                                                                (apl-array-prototype input)))))
                                   (if populator (xdotimes output (i (size output))
                                                   (setf (row-major-aref output i) (funcall populator))))
                                   output))))))
               (if (or (integerp degrees) (= 1 (length degrees)))
                   (let ((output (make-array (if (and (= 1 (rank input))
                                                      (zerop (abs (disclose-unitary degrees))))
                                                 1 (abs (disclose-unitary degrees)))
                                             :element-type (element-type input)
                                             :initial-element (if (not populator)
                                                                  (apl-array-prototype input)))))
                     (if populator (xdotimes output (i (size output))
                                     (setf (row-major-aref output i) (funcall populator))))
                     output)
                   (if (and (loop :for d :across degrees :always (zerop d))
                            (zerop (nth axis idims)))
                       (let ((output (make-array (if (= 1 (rank input)) (length degrees)
                                                     (loop :for d :in idims :for dx :from 0
                                                           :collect (if (= dx axis) (length degrees) d)))
                                                 :element-type (element-type input)
                                                 :initial-element (if (not populator)
                                                                      (apl-array-prototype input)))))
                         (if populator (xdotimes output (i (size output))
                                         (setf (row-major-aref output i) (funcall populator))))
                         output)
                       (error "An empty array can only be expanded to a single negative degree ~a"
                              "or to any number of empty dimensions."))))))
        ((and (not compress-mode)
              (or (and (integerp degrees)
                       (zerop degrees))
                  (and (vectorp degrees) (= 1 (length degrees))
                       (zerop (aref degrees 0)))))
         (make-array (append (butlast (dims input))
                             (list 0))
                     :element-type (element-type input)))
        ((and (or (not (arrayp input))
                  (zerop (rank input)))
              (not (arrayp degrees)))
         (if (> 0 degrees)
             (if (not (arrayp input))
                 (make-array (abs degrees) :element-type (type-of input)
                             :initial-element (apl-array-prototype input))
                 (let ((output (make-array (abs degrees) :element-type (element-type input)))
                       (initial-element (apl-array-prototype input)))
                   (loop :for i :below (size output) :do (setf (row-major-aref output i)
                                                               (copy-array initial-element)))
                   output))
             (if (not (arrayp input))
                 (make-array degrees :element-type (assign-element-type input)
                                     :initial-element (disclose input))
                 (let ((output (make-array degrees :element-type (element-type input))))
                   (loop :for i :below (size output) :do (setf (row-major-aref output i)
                                                               (copy-array (disclose input))))
                   output))))
        ((and compress-mode (not (is-unitary input))
              (and (arrayp degrees)
                   (< 1 (size degrees))
                   (/= (size degrees)
                       (nth axis (dims input)))))
         (error "Attempting to replicate elements across array but ~a"
                "degrees are not equal to length of selected input axis."))
        ((and (not compress-mode)
              (and (arrayp input)
                   (< 1 (array-total-size input)))
              (/= (or (and (arrayp degrees)
                           (loop :for degree :across degrees :when (< 0 degree)
                              :counting degree :into dcount :finally (return dcount)))
                      degrees)
                  (nth axis (dims input))))
         (error "Attempting to expand elements across array but ~a"
                "positive degrees are not equal to length of selected input axis."))
        (t (let* ((degrees (if (and (arrayp degrees) (< 1 (size degrees)))
                               degrees (make-array (max 1 (or (nth axis (dims input)) 0))
                                                   :initial-element (disclose-unitary degrees))))
                  ;; TODO: is there a more elegant way to handle scalar degrees or input when both aren't scalar?
                  (c-degrees (make-array (length degrees) :element-type 'fixnum :initial-element 0))
                  (positive-index-list (if (not compress-mode)
                                           (loop :for degree :below (length degrees)
                                              :when (< 0 (aref degrees degree)) :collect degree)))
                  (positive-indices (if positive-index-list (make-array (length positive-index-list)
                                                                        :element-type 'fixnum
                                                                        :initial-contents positive-index-list)))
                  (section-size (reduce #'* (loop :for d :in (dims input) :for dx :from 0
                                                  :when (> dx axis) :collect d)))
                  (indexer (indexer-expand degrees (dims input) axis compress-mode))
                  (ex-dim))
             (declare (dynamic-extent ex-dim))
             (loop :for degree :across degrees :for dx :from 0
                :summing (max (abs degree) (if compress-mode 0 1))
                :into this-dim :do (setf (aref c-degrees dx) this-dim)
                   :finally (setq ex-dim this-dim))
             (let ((output (make-array (loop :for dim :in (or (dims input) '(1)) :for index :from 0
                                          :collect (if (= index axis) ex-dim dim))
                                       :element-type (if (arrayp input)
                                                         (element-type input)
                                                         (assign-element-type input))
                                       :initial-element (apl-array-prototype input)))
                   (idiv-size (reduce #'* (loop :for d :in (dims input) :for dx :from 0
                                             :when (>= dx axis) :collect d)))
                   (odiv-size (reduce #'* (loop :for d :in (dims input) :for dx :from 0
                                             :when (> dx axis) :collect d :when (= dx axis)
                                             :collect (aref c-degrees (1- (length degrees)))))))
               ;; in compress-mode: degrees must = length of axis,
               ;; zeroes are omitted from output, negatives add zeroes
               ;; otherwise: zeroes pass through, negatives add zeroes, degrees>0 must = length of axis
               (if (is-unitary input)
                   ;; if the input is a unitary value, just expand or replicate with that value
                   (let ((value (if (not (arrayp input)) input (row-major-aref input 0))))
                     ;; TODO: create a variant the iterates over the output
                     (ydotimes output (degree (length degrees))
                       (let ((this-degree (aref degrees degree)))
                         (ydotimes output (ix this-degree)
                           (setf (row-major-aref output (+ ix (if (zerop degree)
                                                                  0 (aref c-degrees (1- degree)))))
                                 value)))))
                   (if (sub-7-bit-integer-elements-p input)
                       (xdotimes output (i (size output))
                         (let ((input-index (funcall indexer i)))
                           (if input-index (setf (row-major-aref output i)
                                                 (row-major-aref input input-index)))))
                       (ydotimes output (i (size input))
                         (let* ((iseg (floor i idiv-size))
                                ;; input segment index
                                (dx (funcall (if compress-mode #'identity (lambda (x) (aref positive-indices x)))
                                             ;; degree index; which degree is being expressed
                                             (floor (mod i idiv-size) section-size))))
                           (dotimes (d (aref degrees dx))
                             ;; output index is: the degree iteration × the section size,
                             ;; plus the segment index × the output division length
                             ;; plus the input index modulo the section size,
                             ;; plus the section size × the degree offset
                             (setf (row-major-aref output (+ (* d section-size)
                                                             (* iseg odiv-size) (mod i section-size)
                                                             (* section-size
                                                                (if (= dx 0) 0 (aref c-degrees (1- dx))))))
                                   (row-major-aref input i)))))))
               output)))))

(defun partitioned-enclose (positions input axis)
  "Enclose parts of an input array partitioned according to the 'positions' argument."
  (let* ((intervals (list 0)) (input-offset 0)
         (input (enclose-atom input)) (positions (enclose-atom positions))
         (idims (dims input)) (axis-size (nth axis idims)))
    (declare (dynamic-extent intervals input-offset axis-size))
    ;; a scalar position argument is extended to the length of the input's first dimension
    (dotimes (i (if (is-unitary positions) (first (last idims))
                    (length positions)))
      (let ((p (if (is-unitary positions) (get-first-or-disclose positions)
                   (aref positions i))))
        (if (zerop p) (progn (incf (first intervals))
                             (incf input-offset))
            (progn (setq intervals (append (loop :for i :below p :collect 0) intervals))
                   (if (> axis-size input-offset)
                       (progn (incf input-offset)
                              (if (first intervals) (incf (first intervals)))))))))
    (if (second intervals)
        (if (>= axis-size input-offset)
            (incf (first intervals) (- axis-size input-offset))
            (error "Size of partitions exceeds size of input array on axis ~w." axis)))

    (let* ((intervals (reverse intervals))
           (each-offset (coerce (loop :for i :in intervals :summing i :into s :collect s)
                                'vector))
           (last-indim (first (last (dims input))))
           (section-size (reduce #'* (loop :for d :in (dims input) :for dx :from 0
                                           :when (> dx axis) :collect d)))
           (output (make-array (1- (length intervals))
                               :initial-contents (loop :for intv :in (rest intervals)
                                                    :collect (make-array
                                                              (loop :for dim :in idims :for dx :from 0
                                                                 :collect (if (= dx axis) intv dim))
                                                              :element-type (if (zerop intv)
                                                                                t (element-type input)))))))
      (dotimes (oix (size output))
        (let* ((item (aref output oix))
               (last-idim (first (last (dims item))))
               (input-offset (aref each-offset oix))
               (iseg (if (< 1 section-size) section-size (nth axis (dims input)))))
          (dotimes (i (size item))
            ;; (print (list :i i section-size (size item) iseg last-idim input-offset))
            (let ((oseg (floor i iseg)) (ivix (mod i iseg)))
              ;; (print (list :ea oix (aref each-offset oix)))
              ;; (print (list :oos oseg ivix))
              (setf (row-major-aref item i)
                    (row-major-aref input (if (= 1 section-size)
                                              (+ input-offset (mod i last-idim)
                                                 (* last-indim (floor i last-idim)))
                                              (+ ivix (* iseg (+ input-offset oseg))))))))))
      output)))

(defun partition-array (positions input axis)
  "Split an array into an array of vectors divided according to an array of positions."
  (if (not (arrayp positions))
      (if (< 1 (array-total-size input))
          (vector input)
          (error "Rank error."))
      (let ((r-indices) (r-intervals) (indices) (intervals)
            (interval-size 0)
            (current-interval -1)
            (partitions 0)
            (idims (dims input))
            (arank (rank input)))
        (declare (dynamic-extent r-indices r-intervals indices intervals
                                 interval-size current-interval partitions))
        ;; find the index where each partition begins in the input array and the length of each partition
        (loop :for pos :across positions :for p :from 0
              :do (progn (if (not (zerop current-interval))
                             (incf interval-size))
                         ;; if a position lower than the current interval index is encountered,
                         ;; decrement the current index to it, as for 1 1 1 2 1 1 2 1 1⊆⍳9
                         (if (and current-interval (< 0 pos current-interval))
                             (setq current-interval pos)))
           :when (or (< current-interval pos)
                     (and (zerop pos) (not (zerop current-interval))))
           :do (setq r-indices (cons p r-indices)
                     r-intervals (if (rest r-indices) (cons interval-size r-intervals)))
             (incf partitions (if (zerop pos) 0 1))
             (setq current-interval pos interval-size 0))
        ;; add the last entry to the intervals provided the positions list didn't have a 0 value at the end
        (if (not (zerop (aref positions (1- (length positions)))))
            (push (- (length positions) (first r-indices))
                  r-intervals))


        (if (/= (length r-indices) (length r-intervals))
            (setq r-indices (rest r-indices)))
        ;; collect the indices and intervals into lists the right way around, dropping indices with 0-length
        ;; intervals corresponding to zeroes in the positions list
        (loop :for rint :in r-intervals :for rind :in r-indices :when (not (zerop rint))
           :do (push rint intervals)
               (push rind indices))

        (print (list :rrr intervals indices))
        
        (let* ((out-dims (loop :for dim :in idims :for dx :below arank
                            :collect (if (= dx axis) partitions dim)))
               (output (make-array out-dims))
               (section-size (reduce #'* (loop :for d :in (dims input) :for dx :from 0
                                            :when (> dx axis) :collect d)))
               (ofactors (get-dimensional-factors out-dims))
               (ifactors (get-dimensional-factors (dims input))))
          (xdotimes output (i (size output))
            (let* ((focus (mod (floor i section-size) partitions))
                   (this-index (nth focus indices))
                   (this-interval (nth focus intervals))
                   (out-array (make-array this-interval :element-type (element-type input))))
              (dotimes (ix this-interval)
                (let* ((rest i) (input-index 0))
                  (loop :for of :in ofactors :for if :in ifactors :for fx :from 0
                     :do (multiple-value-bind (factor remaining) (floor rest of)
                           (setq rest remaining)
                           (incf input-index (* if (if (/= fx axis) factor (+ ix this-index))))))
                  (setf (aref out-array ix) (row-major-aref input input-index))))
              (setf (row-major-aref output i) out-array)))
          output))))

(defun enlist (input)
  "Create a vector containing all elements of the input array in ravel order, breaking down nested and multidimensional arrays."
  (if (not (arrayp input))
      (make-array 1 :initial-element input :element-type (type-of input))
      (let ((index 0))
        (labels ((measure-array (in)
                   (let ((length 0))
                     (dotimes (i (size in))
                       (incf length (if (not (arrayp (row-major-aref in i)))
                                        1 (measure-array (row-major-aref in i)))))
                     length))
                 ;; TODO: parallelize?
                 (copy-contents (in destination)
                   (dotimes (i (size in))
                     (if (arrayp (row-major-aref in i))
                         (copy-contents (row-major-aref in i) destination)
                         (progn (setf (row-major-aref destination index)
                                      (row-major-aref in i))
                                (incf index))))))
          (let ((output (make-array (measure-array input) :element-type (element-type input))))
            (copy-contents input output)
            output)))))

(defun reshape-to-fit (input output-dims &key (populator))
  "Reshape an array into a given set of dimensions, truncating or repeating the elements in the array until the dimensions are satisfied if the new array's size is different from the old."
  (if (or (not (arrayp input))
          (zerop (rank input)))
      (if (zerop (length output-dims)) 
          input ;; i.e. ⍬⍴5 returns just 5
          (let ((output (make-array output-dims :element-type (assign-element-type input)
                                                :initial-element (disclose (copy-nested-array input)))))
            (if (arrayp input)
                (xdotimes output (i (size output))
                  (setf (row-major-aref output i) (disclose (copy-nested-array input)))))
            output))
      (if (zerop (length output-dims))
          (enclose (row-major-aref input 0))
          (let* ((input-length (array-total-size input))
                 (output-length (reduce #'* output-dims))
                 (output (make-array output-dims :element-type (if populator t (element-type input))
                                                 :initial-element (apl-array-prototype input))))
            ;; TODO: optimization caused problems due to type uncertainty; solution?
            ;; (optimize (safety 0) (speed 3))
            (if (or populator (< 0 (size input)))
                (xdotimes output (index output-length)
                  (setf (row-major-aref output index)
                        (if populator (funcall populator)
                            (let ((item (row-major-aref input (mod index input-length))))
                              (if (not (arrayp item)) item (copy-nested-array item)))))))
            output))))

(defun near-realp (x)
  "Determine if the number is 'real enough' to be treated as such."
  (or (realp x)
      (> single-float-epsilon (abs (imagpart x)))))

(defun near-integerp (x)
  "Determing if a number is close enough to an integer to be treated as such."
  (or (integerp x)
      (and (near-realp x)
           (> single-float-epsilon
              (abs (- (realpart x)
                      (fround (realpart x))))))))

(defun isprfact (n)
  "Recursive factorial-computing function. Based on P. Luschny's code."
  (let ((p 1) (r 1) (NN 1) (log2n (floor (log n 2)))
        (h 0) (shift 0) (high 1) (len 0))
    (declare (dynamic-extent p r NN h shift high len))
    (labels ((prod (n)
               (declare (fixnum n))
               (let ((m (ash n -1)))
                 (cond ((= m 0) (incf NN 2))
                       ((= n 2) (* (incf NN 2) (incf NN 2)))
                       (t (* (prod (- n m)) (prod m)))))))
      (loop :while (/= h n)
         :do (incf shift h)
           (setf h (ash n (- log2n)))
           (decf log2n)
           (setf len high)
           (setf high (if (oddp h) h (1- h)))
           (setf len (ash (- high len) -1))
           (cond ((> len 0)
                  (setf p (* p (prod len)))
                  (setf r (* r p)))))
      (ash r shift))))

(defun gamma (c)
  "Gamma function using Lanczos approximation."
  (if (< (realpart c) 0.5)
      (/ pi (* (sin (* pi c)) (gamma (- 1 c))))
      (let ((z c)
            (z1 (+ 5.5 c))
            (z2 (+ 0.5 c))
            ;; Lanczos approximation coefficients
            (p0 1.000000000190015d0)
            (p1 76.18009172947146d0)
            (p2 -86.50532032941677d0)
            (p3 24.01409824083091d0)
            (p4 -1.231739572450155d0)
            (p5 1.208650973866179E-3)
            (p6 -5.395239384953E-6))
        (* (/ (sqrt (* 2.0 pi)) z)
           (+ p0 (/ p1 (+ z 1.0))
              (/ p2 (+ z 2.0))
              (/ p3 (+ z 3.0))
              (/ p4 (+ z 4.0))
              (/ p5 (+ z 5.0))
              (/ p6 (+ z 6.0)))
           (expt z1 z2)
           (exp (- z1))))))

(defun sprfact (n)
  "Top-level factorial-computing function."
  (if (zerop n)
      1 (if (near-integerp n)
            (isprfact (round (realpart n)))
            (gamma (+ n 1)))))

(defun ibinomial (n k)
  "Find a binomial for integer parameters."
  (let ((k (min k (- n k)))
        (nom 1)
        (denom 1)
        (primes '(2 3 5 7 11 13 17 19)))
    (loop :for i :from 0 :below k
       :do (progn (setf nom (* nom (- n i))
                        denom (* denom (1+ i)))
                  (when (> i 0)
                    (loop :for p :in primes
                       :if (zerop (mod i p))
                       :do (setf nom (/ nom p)
                                 denom (/ denom p)))))
       :finally (return (/ nom denom)))))

(defun binomial (n k)
  "Generalized binomial function. For complex and fractional numbers uses Gamma function."
  (if (and (near-integerp n) (near-integerp k))
      (let* ((a (round (realpart k)))
             (b (round (realpart n)))
             (how (+ (if (< a 0) 4 0) (if (< b 0) 2 0) (if (< b a) 1 0))))
        ;; (format t "~d ~d ~d ~%" a b how)
        (case how
          (0 (ibinomial b a))
          ((1 4 7) 0)
          (3 (* (if (oddp a) -1 1)
                (ibinomial (- a (1+ b))
                           a)))
          (6 (* (if (oddp (- b a)) -1 1)
                (ibinomial (- (1+ a)) (- (1+ b)))))
          (otherwise (error "Invalid combination of binomial parameters."))))
      (/ (gamma (+ 1 n))
         (* (gamma (+ 1 k))
            (gamma (- n k -1))))))

(defun index-of (to-search set count-from)
  "Find occurrences of members of one set in an array and create a corresponding array with values equal to the indices of the found values in the search set, or one plus the maximum possible found item index if the item is not found in the search set."
  (let* ((original-set set)
         (set (if (or (vectorp set) (zerop (rank set)))
                  (disclose set)
                  (let ((vectors (reduce #'* (butlast (dims set))))
                        (last-dim (first (last (dims set)))))
                    (make-array vectors :initial-contents
                                (loop :for i :below vectors
                                   :collect (make-array last-dim :element-type (element-type set)
                                                        :displaced-to set
                                                        :displaced-index-offset (* i last-dim)))))))
         (to-search (if (or (vectorp original-set) (not (arrayp original-set)))
                        (if (arrayp to-search)
                            to-search (vector (disclose to-search)))
                        (if (= (first (last (dims set)))
                               (first (last (dims to-search))))
                            (let ((vectors (reduce #'* (butlast (dims to-search))))
                                  (last-dim (first (last (dims to-search)))))
                              (make-array vectors :initial-contents
                                          (loop :for i :below vectors
                                             :collect (make-array last-dim :displaced-to to-search
                                                                  :element-type (element-type to-search)
                                                                  :displaced-index-offset
                                                                  (* i last-dim)))))
                            (error "Mismatch between array shapes - the last axes of ~w"
                                   "arguments to dyadic ⍳ must have the same length."))))
         (to-find (if (vectorp set)
                      set (vector set)))
         (maximum (+ count-from (length to-find)))
         (results (make-array (dims to-search) :element-type 'number)))
    (xdotimes results (index (array-total-size results))
      (let* ((search-index (row-major-aref to-search index))
             (found (position search-index to-find :test #'array-compare)))
        (setf (row-major-aref results index)
              (if found (+ count-from found)
                  maximum))))
    ;; TODO: must be original disclose
    (disclose-unitary results)))

(defun alpha-compare (compare-by)
  "Compare the contents of a vector according to their positions in an array, as when comparing an array of letters by their positions in the alphabet."
  (lambda (item1 item2)
    (if (numberp item1)
        (or (characterp item2)
            (if (= item1 item2) :equal (funcall compare-by item1 item2)))
        (if (characterp item1)
            (if (characterp item2)
                (if (char= item1 item2)
                    :equal (funcall compare-by (char-code item1) (char-code item2))))))))

(defun vector-grade (compare-by vector1 vector2 &optional index)
  "Compare two vectors by the values of each element, giving priority to elements proportional to their position in the array, as when comparing words by the alphabetical order of the letters."
  (let ((index (if index index 0)))
    (cond ((>= index (length vector1))
           (not (>= index (length vector2))))
          ((>= index (length vector2)) nil)
          (t (let ((compared (funcall compare-by (aref vector1 index)
                                      (aref vector2 index))))
               (if (eq :equal compared)
                   (vector-grade compare-by vector1 vector2 (1+ index))
                   compared))))))

(defun grade (input count-from compare-by)
  "Grade an array, using vector grading if 1-dimensional or decomposing the array into vectors and comparing those if multidimensional."
  (if (or (is-unitary input)
          (not (arrayp input)))
      (make-array 1 :element-type (list 'integer 0 count-from) :initial-element count-from)
      (let* ((input (if (= 1 (rank input))
                        input (aops:split input 1)))
             (input-length (length input))
             (vector (make-array input-length))
             (graded-array (make-array input-length
                                       :element-type (list 'integer 0 input-length))))
        ;; (xdotimes graded-array (i input-length) (setf (aref graded-array i) (+ i count-from)))
        (dotimes (i input-length) (setf (aref graded-array i) (+ i count-from)))
        ;; (xdotimes vector (i (length vector))
        (dotimes (i (length vector))
          (setf (aref vector i) (if (and (arrayp (aref input i))
                                         (< 1 (rank (aref input i))))
                                    (grade (aref input i)
                                           count-from compare-by)
                                    (aref input i))))
        (stable-sort graded-array (lambda (1st 2nd)
                                    (let ((val1 (aref vector (- 1st count-from)))
                                          (val2 (aref vector (- 2nd count-from))))
                                      (cond ((not (arrayp val1))
                                             (if (arrayp val2)
                                                 (funcall compare-by val1 (aref val2 0))
                                                 (let ((output (funcall compare-by val1 val2)))
                                                   (and output (not (eq :equal output))))))
                                            ((not (arrayp val2))
                                             (funcall compare-by (aref val1 0) val2))
                                            (t (vector-grade compare-by val1 val2))))))
        graded-array)))

(defun array-grade (compare-by input)
  "Grade an array."
  (aops:each (lambda (item)
               (let ((coords))
                 (across compare-by (lambda (found indices)
                                      (if (char= found item)
                                          (setq coords (loop :for i :in indices :collect i)))))
                 (make-array (length coords) :initial-contents (reverse coords))))
             input))

(defun interval-index (items reference)
  "Find the locations of indices of an array between the indices of a reference array."
  (labels ((interval-compare (ref)
             (lambda (oitem)
               (let ((match 0))
                 (aops:each (lambda (item)
                              (if (funcall (alpha-compare #'>) oitem item)
                                  (incf match)))
                            ref)
                 match))))
    (if (vectorp reference)
        ;; TODO: original disclose needed here
        (let ((last-number))
          (if (loop :for i :across reference :always (or (not last-number) (< last-number i))
                 :do (setq last-number i))
              (disclose-unitary (aops:each (interval-compare reference) (enclose-atom items)))
              (error "Values left argument to ⍸ must be in ascending order.")))
        (if (and (<= (rank reference) (rank items))
                 (loop :for x :in (reverse (rest (dims reference)))
                    :for y :in (reverse (dims items)) :always (= x y)))
            (let* ((items (enclose-atom items))
                   (ref-cells (make-array (1- (rank reference))))
                   (sub-dims (- (rank items) (1- (rank reference))))
                   (sub-arrays (make-array (- (rank items) sub-dims))))
              (dotimes (c (1- (rank reference))) (setf (aref ref-cells c) (1+ c)))
              (setq ref-cells (re-enclose reference ref-cells))
              (loop :for i :from sub-dims :to (1- (rank items)) :do (setf (aref sub-arrays (- i sub-dims)) i))
              (setq sub-arrays (re-enclose items sub-arrays))
              (aops:each (lambda (sub-array)
                           (let ((match 0))
                             (aops:each (lambda (ref)
                                          (let* ((ref (if (vectorp ref)
                                                          ref (make-array (array-total-size ref)
                                                                          :element-type (element-type ref)
                                                                          :displaced-to ref)))
                                                 (sub-array (if (vectorp sub-array)
                                                                sub-array
                                                                (make-array (array-total-size sub-array)
                                                                            :element-type
                                                                            (element-type sub-array)
                                                                            :displaced-to sub-array))))
                                            (if (vector-grade (alpha-compare #'<) ref sub-array)
                                                (incf match))))
                                        ref-cells)
                             match))
                         sub-arrays))
            (error "Rank of left argument may not be greater than rank of right argument.")))))

(defun rmi-convert (dims index)
  "Convert row-major [index] into a list of the corresponding array coordinates according to [dims] dimensions of array."
  (flet ((rebase (nth-coord number)
           (let ((operand number) (last-base 1)
                 (base 1) (component 1) (element 0))
             (loop :for i :from (1- (length dims)) :downto nth-coord
                :do (setq last-base base
                          base (* base (nth i dims))
                          component (if (zerop base)
                                        operand (* base (nth-value 1 (floor (/ operand base)))))
                          operand (- operand component)
                          element (/ component last-base)))
             element)))
    (loop :for d :below (length dims) :collect (rebase d index))))

(defun find-array (input target)
  "Find instances of an array within a larger array."
  (let* ((idims (dims input))
         (output (make-array idims :element-type 'bit :initial-element 0)))
    (if (not (arrayp target))
        (if (not (arrayp input))
            (if (characterp input)
                (or (and (characterp target)
                         (if (char= target input) 1 0))
                    0)
                (if (= target input) 1 0))
            (progn (xdotimes output (i (size output))
                     (if (funcall (if (eql 'character (element-type input))
                                      #'char= #'=)
                                  target (row-major-aref input i))
                         (incf (row-major-aref output i))))
                   output))
        (let* ((target-head (row-major-aref target 0))
               (target-dims (append (if (< (rank target) (rank input))
                                        (loop :for index :below (- (rank input) (rank target))
                                           :collect 1))
                                    (dims target)))
               (match-indices (make-array (size input) :element-type 'fixnum :initial-element 0)))
          (xdotimes match-indices (i (size input))
            (if (array-compare target-head (row-major-aref input i))
                (setf (aref match-indices i) 1)))
          (xdotimes output (i (size output))
            (if (= 1 (aref match-indices i))
                (let ((target-index 0)
                      (target-matched t)
                      (indices (rmi-convert idims i))
                      (element-list (loop :for i :below (rank input) :collect nil)))
                  ;; TODO: more optimization is possible here, the indices list is not needed if index
                  ;; factors are calculated in succession
                  (labels ((process-dims (starts extents limits count)
                             (if starts (let ((start (first starts))
                                              (extent (first extents))
                                              (limit (first limits)))
                                          (if (> 0 (- limit start extent))
                                              (setq target-matched nil)
                                              (progn (setf (nth count element-list)
                                                           (iota (min extent (- limit start))
                                                                 :start start))
                                                     (process-dims (rest starts) (rest extents)
                                                                   (rest limits) (1+ count))))))))
                    (process-dims indices target-dims idims 0))
                  (if target-matched
                      (across input (lambda (element coords)
                                      (declare (ignore coords))
                                      (if (and (< target-index (size target))
                                               (not (array-compare element
                                                                   (row-major-aref target target-index))))
                                          (setq target-matched nil))
                                      (values (incf target-index)
                                              (not target-matched)))
                              :elements element-list))
                  ;; check the target index in case the elements in the searched array ran out
                  (if (and target-matched (= target-index (size target)))
                      (incf (row-major-aref output i))))))
          output))))

(defun axes-to-indices (ic idims out-vector &optional if start)
  "Take a list of axes and assign the derived row-major indices to a vector with a fill point."
  (let* ((fic (first ic))
         (if (or if (let ((dims idims))
                      (loop :while dims :collect (reduce #'* (setq dims (rest dims)))))))
         (fif (first if))
         (start (or start 0))
         (at-index-end (not (rest idims))))
    (cond ((and at-index-end (second ic))
           (error "Too many indices for array of rank ~a." (length idims)))
          ((null fic) ;; a nil axis is elided; all indices on dimension traversed
           (dotimes (i (first idims))
             (if at-index-end (vector-push (+ start i) out-vector)
                 (axes-to-indices (rest ic) (rest idims) out-vector
                                  (rest if) (+ start (* fif i))))))
          ((integerp fic) ;; an integer axis designates a single index
           (if at-index-end (vector-push (+ start fic) out-vector)
               (axes-to-indices (rest ic) (rest idims) out-vector
                                (rest if) (+ start (* fif fic)))))
          ((vectorp fic) ;; a vector axis specifies the indices to be traversed
           (loop :for i :across fic
              :do (if at-index-end (vector-push (+ start i) out-vector)
                      (axes-to-indices (rest ic) (rest idims) out-vector
                                       (rest if) (+ start (* fif i))))))
          ((arrayp fic)
           ;; a higher-dimensional array axis specifies indices to be traversed
           ;; populating a new dimension of the output array
           (dotimes (i (size fic))
             (if at-index-end (vector-push (+ start (row-major-aref fic i)) out-vector)
                 (axes-to-indices (rest ic) (rest idims) out-vector (rest if)
                                  (+ start (* fif  (row-major-aref fic i))))))))))

(defun choose (input indices &key set set-by set-nil reference modify-input)
  "Select indices from an array and return them in an array shaped according to the requested indices, with the option to elide indices and perform an operation on the values at the indices instead of just fetching them and return the entire altered array."
  (let* ((empty-output) (idims (dims input)) (sdims (if set (dims set)))
         ;; contents removed from 1-size arrays in the indices
         (index1 (first indices)) (naxes (< 1 (length indices))) (s 0)
         (odims (if naxes (loop :for i :in indices :for d :in idims
                             :append (let ((len (or (and (null i) (list d))
                                                    (and (integerp i) nil)
                                                    (and (arrayp i) (dims i)))))
                                       (if (and (not len) (not (integerp i)))
                                           (error "Invalid index."))
                                       ;; collect output dimensions according to indices;
                                       ;; this is necessary even when setting values
                                       ;; compatible with the input array in order
                                       ;; to catch invalid indices
                                       (if (and len sdims (or (< 1 (length len))
                                                              (/= (first len) (nth s sdims))))
                                           (error "Invalid input."))
                                       (if (and len (zerop (first len))) (setq empty-output t))
                                       (if len (incf s))
                                       len))
                    (if (or set set-by) (dims input)
                        (let ((od (dims (or (first indices) input))))
                          (if (and od (zerop (first od)))
                              (setq empty-output t))
                          od))))
         (rmi-type (list 'integer 0 (reduce #'* idims)))
         (index-vector (if (and (arrayp index1) (not naxes))
                           (let ((reach-indexing)
                                 (output (make-array (size index1) :element-type rmi-type)))
                             ;; if each element in the indices is valid, either as an integer
                             ;; or a vector, return the output, otherwise reach indexing is
                             ;; being performed so turn on its flag and return nil
                             (loop :for i :below (size index1) :while (not reach-indexing)
                                :do (let ((ss (if (or (not (vectorp (row-major-aref index1 i)))
                                                      (= (rank input) (length (row-major-aref index1 i))))
                                                  (rmi-from-subscript-vector
                                                   input (row-major-aref index1 i)))))
                                      (if ss (setf (aref output i) ss)
                                          (setq reach-indexing t))))
                             (if (and (not reach-indexing)
                                      (< 0 (size index1))
                                      (/= (1- (rank input))
                                          (rank (row-major-aref index1 0))))
                                 (if (integerp (row-major-aref index1 0))
                                     (error "Attempt to index an array of rank ~a with an integer."
                                            (rank input))
                                     (error "Attempt to index an array of rank ~a with a vector of length ~a."
                                            (rank input)
                                            (length (row-major-aref index1 0)))))
                             (if (not reach-indexing) output))))
         ;; create the vector of row-major indices
         (rmindices (if naxes (make-array (reduce #'* odims) :element-type rmi-type :fill-pointer 0)
                        (and indices (or index-vector
                                         (if (not (arrayp index1)) (vector index1)
                                             (make-array (size index1) :displaced-to index1
                                                         :element-type (element-type index1)))))))
         ;; if there is a set-by function, there's no efficient way to derive the output type
         ;; so just set it to t, otherwise use the most efficient common type
         (set-type (if set (if set-by t (type-in-common (element-type input) (element-type set)))))
         ;; create output array if 1. nothing is being set, this is just a retrieval operation, or
         ;; 2. a scalar value is being set and its type is not compatible with the input
         ;; or 3. the input and the items to set are in arrays of different types
         (output (if (or set-by empty-output
                         (and (or (not set)
                                  ;; an output array is used if the types of the input and
                                  ;; values to set are not compatible
                                  (not modify-input)
                                  ;; the array may be changed in place only if the modify-input
                                  ;; parameter is not set and the elements of the array to be
                                  ;; assigned are compatible
                                  (not (if (arrayp set) (subtypep (element-type set)
                                                                  (element-type input))
                                           (subtypep (upgraded-array-element-type
                                                      (assign-element-type set))
                                                     (element-type input)))))
                              ;; if setting is not being done (i.e. values are being retrieved)
                              ;; and only one index is being fetched, an output array isn't needed
                              (or set odims (< 1 (size rmindices)))))
                     (make-array (if set idims odims)
                                 :element-type (if set-by t (or set-type (element-type input))))))
         ;; the default set-by function just returns the second argument
         (set-by-function set-by)
         (set-by (or set-by (if set (lambda (a b) (declare (ignore a)) b)))))
    ;; if multiple axes have been passed, populate the vector of row-major indices
    (if naxes (axes-to-indices indices idims rmindices))
    ;; (print (list :rr index-vector indices rmindices))
    (if empty-output output
        (if (or set set-by set-nil)
            (let ((pindices (if (and output indices) (make-array (size input) :initial-element 0))))
              ;; if an output array is being used, the processed indices vector stores the indices
              ;; of elements that have been processed so the ones that weren't can be assigned
              ;; values from the input
              (if indices (dotimes (o (length rmindices))
                            (let ((i (aref rmindices o)))
                              (if (integerp i)
                                  (let ((result (disclose (apply set-by (row-major-aref input i)
                                                                 ;; apply the set-by function to an element
                                                                 ;; of the set values if they're in an array
                                                                 ;; or to the set value if it's scalar
                                                                 (or (and (arrayp set) (< 0 (rank set))
                                                                          (list (row-major-aref set o)))
                                                                     ;; account for the :nil keyword
                                                                     ;; used to set a nil value
                                                                     (if set-nil (list nil)
                                                                         (list set)))))))
                                    (if output (setf (row-major-aref output i) result)
                                        (setf (row-major-aref input i) result))
                                    (if pindices (setf (aref pindices i) 1)))
                                  (if (vectorp i) ;; this clause can only be reached when reach indexing
                                      ;; the set-by function is called on each pair of input
                                      ;; and replacement values
                                      (if (= (length i) (rank input))
                                          (progn (setf (varef (or output input) i)
                                                       (funcall set-by (varef input i)
                                                                (or (and (arrayp set) (row-major-aref set o))
                                                                    (if set-nil nil set))))
                                                 (if pindices (setf (aref pindices
                                                                          (rmi-from-subscript-vector input i))
                                                                    1)))
                                          (let* ((subinput (disclose (varef input (disclose (aref i 0)))))
                                                 (changed
                                                  (nth-value
                                                   1 (choose subinput (rest (array-to-list i))
                                                             :set (if (not (vectorp set))
                                                                      set (varef set (disclose (aref i 0))))
                                                             :set-by set-by :modify-input t))))
                                            (setf (varef input (disclose (aref i 0)))
                                                  (or changed subinput))))))))
                  (if set-by-function ;; TODO: enable multithreading or not based on set-by function type
                      (dotimes (i (size input)) ;; xdo
                        (setf (row-major-aref output i)
                              (apply set-by (row-major-aref input i)
                                     (and set (list set)))))
                      ;; (xdotimes output (i (size input))
                      (dotimes (i (size input))
                        ;; if there are no indices the set-by function is to
                        ;; be run on all elements of the array
                        (setf (row-major-aref output i)
                              (apply set-by (row-major-aref input i)
                                     (and set (list set)))))))
              (if pindices (progn ;; (xdotimes output (i (size input))
                                  (dotimes (i (size input))
                                    (if (zerop (aref pindices i))
                                        (setf (row-major-aref output i)
                                              (row-major-aref input i))))
                                  output))
              (values set output))
            ;; if a single index is specified, from the output, just retrieve its value;
            ;; the reference mode is currently used for selective assignments like (3↑x)←5 and passes
            ;; back a displaced 0-rank array as the enclosed value
            (if (not output) (if reference (let ((index (row-major-aref rmindices 0)))
                                             (if (not (arrayp (row-major-aref input index)))
                                                 (row-major-aref input index)
                                                 (make-array nil :element-type (element-type input)
                                                                 :displaced-to input
                                                                 :displaced-index-offset index)))
                                 (enclose (duplicate (row-major-aref input (row-major-aref rmindices 0)))))
                (progn ;; (xdotimes output (o (length rmindices))
                       (dotimes (o (length rmindices))
                         (let ((i (aref rmindices o)))
                           (setf (row-major-aref output o)
                                 (if (integerp i)
                                     (row-major-aref input i)
                                     ;; the vectorp clause is only used when reach-indexing
                                     (if (vectorp i)
                                         (choose (disclose (varef input (disclose (aref i 0))))
                                                 (rest (array-to-list i))))))))
                       output))))))

(defun mix-arrays (axis input &key (populator))
  "Combine an array of nested arrays into a higher-rank array, removing a layer of nesting."
  (if (or (not (arrayp input))
          (and (= 1 (array-total-size input))
               (not (arrayp (row-major-aref input 0)))))
      input
      (if (zerop (rank input))
          (aref input)
          (let* ((type) (output)
                 (isize (size input)) (irank (rank input)) (total-size 0)
                 (input-vector (make-array (size input) :displaced-to input :element-type (element-type input)))
                 (each-interval (make-array (size input) :element-type 'fixnum :initial-element 0))
                 (max-rank (loop :for i :across input-vector :maximizing (rank i)))
                 (orank (+ max-rank irank))
                 (out-dims-vector (make-array max-rank :element-type 'fixnum :initial-element 0))
                 (ifactors (get-dimensional-factors (dims input)))
                 (ifactor-matrix (make-array (list isize (max 0 (1- max-rank)))
                                             :element-type 'fixnum :initial-element 0))
                 (idims-holder (make-array max-rank :element-type 'fixnum :initial-element 0))
                 (odims-holder (make-array orank :element-type 'fixnum :fill-pointer 0))
                 (ofactors (make-array orank ;; :element-type 'fixnum
                                             :initial-element 1))
                 (array-prototypes)) ;; prototypes are assigned to this variable if they exist
            (dotimes (ix isize)
              (let* ((i (aref input-vector ix))
                     (this-size (size i)) (this-rank (rank i))
                     (this-type (if (arrayp i) (element-type i) (assign-element-type i))))
                (setq type (if (not type) this-type (type-in-common type this-type)))
                (if (zerop this-size)
                    (if populator (let ((prototype (funcall populator i)))
                                    ;; measure the array prototype if one of the elements
                                    ;; is an empty array with a prototype
                                    (if (arrayp prototype)
                                        (progn (if (not array-prototypes)
                                                   (setq array-prototypes (make-array (size input))))
                                               ;; create vector to hold prototypes if none exists
                                               (incf total-size (setq this-size
                                                                      (size (setf (aref array-prototypes ix)
                                                                                  prototype))))))))
                    (incf total-size this-size))
                (if (zerop ix) (setf (aref each-interval 0) this-size)
                    (setf (aref each-interval ix) (+ this-size (aref each-interval (1- ix)))))
                ;; find types and maximum dimensions for input sub-arrays
                (loop :for d :in (dims i) :for dx :from 0
                   :do (let ((dmix (+ dx (- max-rank this-rank))))
                         (setf (aref out-dims-vector dmix)
                               (max d (aref out-dims-vector dmix))
                               (aref idims-holder dmix) d)))
                ;; calculate dimensional factors for the appropriate row of the factor matrix
                (loop :for r :from (- this-rank 2) :downto 0 :for i :from 0
                   :do (setf (row-major-aref ifactor-matrix (+ r (* ix (1- max-rank))))
                             (* (if (= i 0) 1 (row-major-aref ifactor-matrix (+ 1 r (* ix (1- max-rank)))))
                                (aref idims-holder (- max-rank 1 i)))))))
            
            ;; populate the vector of output dimensions according to the axis
            (let ((axis-index 0)
                  (outer (dims input)))
              (dotimes (odix (1+ irank))
                (if (and axis (= odix (- axis (min 1 axis-index))))
                    (progn (incf axis-index)
                           (loop :for i :across out-dims-vector :do (vector-push i odims-holder)))
                    (if (> irank (- odix axis-index))
                        (vector-push (nth (- odix axis-index) outer) odims-holder)))))

            ;; populate vector of output dimensional factors
            (loop :for i :from (- orank 2) :downto 0
               :do (setf (aref ofactors i) (* (aref odims-holder (1+ i))
                                              (if (= i (- orank 2))
                                                  1 (aref ofactors (1+ i))))))

            ;; create output array
            (setq output (make-array (loop :for d :across odims-holder :collect d)
                                     :element-type (or type t) :initial-element
                                     (if (member type '(character standard-char))
                                         #\  (coerce 0 (or type t)))))
            
            ;; rotate output array dimensional factors according to axis
            ;; algorithm: rotate last (vector length - x) elements y times
            ;; x = axis, y = output rank - axis
            (if (/= axis irank)
                (if (zerop axis) (rotate ofactors (- irank axis))
                    (let ((to-rotate (make-array (- orank axis) :displaced-to ofactors
                                                                ;; :element-type 'fixnum
                                                                :displaced-index-offset axis)))
                      (rotate to-rotate (- irank axis)))))

            ;; TODO: write case for sub-7-bit output where every element of the output is iterated over
            (ydotimes output (i total-size)
              (if (zerop max-rank)
                  (setf (row-major-aref output i) (disclose (row-major-aref input i)))
                  (let ((offset 0) (input-index 0) (out-index 0) (this-rank)
                        (input-element) (this-index) (remaining) (input-rank-delta))
                    (loop :for s :across each-interval :for sx :from 0 :while (<= s i)
                       :do (setq offset s
                                 input-index (1+ sx)))
                    (setq this-index (- i offset)
                          remaining input-index
                          this-rank (rank (aref input-vector input-index))
                          input-rank-delta (- max-rank this-rank)
                          input-element (aref input-vector input-index))

                    (if (zerop (size input-element))
                        ;; find the prototype of an empty array if present
                        (if array-prototypes (setq input-element (vector (aref array-prototypes i)))))

                    ;; calculate row-major offset for outer array dimensions
                    (loop :for r :from 0 :to (- irank 2)
                       :for ifactor :in ifactors :for ofactor :across ofactors
                       :do (multiple-value-bind (index remainder) (floor remaining ifactor)
                             (incf out-index (* index ofactor))
                             (setq remaining remainder)))

                    (incf out-index (* remaining (aref ofactors (1- irank))))
                    (setq remaining this-index)
                    
                    (if (not (arrayp input-element))
                        (setf (row-major-aref output out-index) input-element)
                        (progn
                          (if (zerop (1- this-rank))
                              ;; if the inner array/object is scalar, just assign its disclosed value
                              ;; to the proper location in the output array
                              (incf out-index (* this-index (aref ofactors (1- orank))))
                              ;; else, calculate row-major index accoridng to inner array dimensions
                              (loop :for r :below (1- this-rank)
                                 :for i :from irank :to (1- orank) :for ix :from 0
                                 :do (multiple-value-bind (index remainder)
                                         (floor remaining (row-major-aref ifactor-matrix
                                                                          (+ ix (* input-index (1- max-rank)))))
                                       (incf out-index (* index (aref ofactors (+ i input-rank-delta))))
                                       (if (= r (- this-rank 2))
                                           (incf out-index (* remainder (aref ofactors (+ 1 i input-rank-delta))))
                                           (setf remaining remainder)))))
                          (setf (row-major-aref output out-index)
                                (row-major-aref input-element this-index)))))))
            output))))

(defun split-array (input &optional axis)
  "Split an array into a set of sub-arrays."
  (if (> 2 (rank input))
      (if (not (arrayp input))
          input (make-array nil :initial-element input))
      (let* ((irank (rank input)) (idims (dims input)) (last-dim)
             (axis (if axis axis (1- irank))) (axis-dim (nth axis idims))
             (odims (loop :for dim :in idims :for dx :from 0 :when (not (= dx axis)) :collect dim))
             (input-factors (make-array irank :element-type 'fixnum))
             (output-factors (make-array (1- irank) :element-type 'fixnum))
             (output (make-array odims)))
        (loop :for d :in (reverse idims) :for dx :from 0
           :do (setf (aref input-factors (- irank 1 dx))
                     (if (zerop dx) 1 (* last-dim (aref input-factors (- irank dx))))
                     last-dim d))
        (loop :for d :in (reverse odims) :for dx :from 0
           :do (setf (aref output-factors (- irank 2 dx))
                     (if (zerop dx) 1 (* last-dim (aref output-factors (- irank 1 dx))))
                     last-dim d))
        (xdotimes output (o (size output))
          (setf (row-major-aref output o) (make-array axis-dim :element-type (element-type input))))

        (let ((indexer (indexer-split axis (rank output) input-factors output-factors)))
          (xdotimes output (o (size output))
            ;; TODO: write case for parallelizing inner process in case lines are long and the
            ;; containing output array is small
            (symbol-macrolet ((output-element (row-major-aref output o)))
              (dotimes (i (size (row-major-aref output o)))
                ;; (let ((iindex 0) (remaining o))
                ;;   (loop :for ofactor :across output-factors :for ix :from 0
                ;;         :do (multiple-value-bind (index remainder) (floor remaining ofactor)
                ;;               (if (= ix axis)
                ;;                   (incf iindex (* i (aref input-factors axis))))
                ;;               (incf iindex (* index (aref input-factors (+ ix (if (< ix axis) 0 1)))))
                ;;               (setq remaining remainder)))
                ;;   (if (= axis (rank output)) (incf iindex i))
                ;;   (setf (row-major-aref output-element i)
                ;;         (row-major-aref input iindex)))
                (setf (row-major-aref output-element i)
                      (row-major-aref input (funcall indexer o i)))

                )))
          output))))

(defun ravel (count-from input &optional axes)
  "Produce a vector from the elements of a multidimensional array."
  (if (and (not axes) (> 2 (rank input)))
      (if (= 1 (rank input))
          input (let ((input (disclose input)))
                  (make-array 1 :initial-element input :element-type (assign-element-type input))))
      (if axes (let ((axis (first axes))
                     (idims (dims input)))
                 (cond ((and (numberp axis)
                             (not (integerp axis)))
                        ;; if the axis is fractional, insert a new 1-length axis at the indicated position
                        (make-array (let ((index (- (ceiling axis) count-from)))
                                      (if (zerop index) (push 1 idims)
                                          (push 1 (cdr (nthcdr (1- index) idims))))
                                      idims)
                                    :element-type (element-type input) :displaced-to (copy-nested-array input)))
                       ;; throw an error in the case of an invalid axis
                       ((and (vectorp axis) (zerop (size axis)))
                        (if (arrayp input)
                            (make-array (append idims (list 1)) :element-type (element-type input)
                                        :displaced-to (copy-nested-array input))
                            (vector input)))
                       ((and (vectorp axis)
                             (< 1 (length axis))
                             (or (> 0 (aref axis 0))
                                 (< (rank input) (aref axis (1- (length axis))))
                                 (not (loop :for index :from 1 :to (1- (length axis))
                                         :always (= (aref axis index)
                                                    (1+ (aref axis (1- index))))))))
                        (error "Dimension indices passed to [, ravel] must be consecutive ~a"
                               "and within the array's number of dimensions."))
                       ((or (integerp axis)
                            (< 0 (length axis)))
                        (let ((collapsed 1)
                              (axis (enclose-atom axis)))
                          (loop :for a :below (length axis)
                             :do (setq collapsed (* collapsed (nth (setf (aref axis a)
                                                                         (- (aref axis a) count-from))
                                                                   (dims input)))))
                          (labels ((dproc (dms &optional index output)
                                     (let ((index (if index index 0)))
                                       (if (not dms)
                                           (reverse output)
                                           (dproc (if (= index (aref axis 0))
                                                      (nthcdr (length axis) dms)
                                                      (rest dms))
                                                  (1+ index)
                                                  (cons (if (= index (aref axis 0))
                                                            collapsed (first dms))
                                                        output))))))
                            (make-array (dproc (dims input))
                                        :element-type (element-type input)
                                        :displaced-to (copy-nested-array input)))))))
          ;; TODO: this generates an array of type vector, not simple-array since it's displaced, is this a
          ;; problem? Look into it
          (make-array (array-total-size input) :element-type (element-type input)
                      :displaced-to (copy-nested-array input)))))

(defun re-enclose (input axes)
  "Convert an array into a set of sub-arrays within a larger array. The dimensions of the containing array and the sub-arrays will be some combination of the dimensions of the original array. For example, a 2 x 3 x 4 array may be composed into a 3-element vector containing 2 x 4 dimensional arrays."
  (labels ((make-enclosure (inner-dims type dimensions)
             (loop :for d :below (first dimensions)
                :collect (if (= 1 (length dimensions))
                             (make-array inner-dims :element-type type)
                             (make-enclosure inner-dims type (rest dimensions))))))
    (cond ((< 1 (rank axes))
           (error "The axis argument to [⊂ enclose] must be a vector."))
          ((zerop (length axes)) input)
          ((= 1 (length axes))
           ;; if there is only one axis just split the array
           (if (>= (aref axes 0) (rank input))
               (error "Invalid axis ~w for array of rank ~w." (aref axes 0) (rank input))
               (let* ((axis (aref axes 0))
                      (output (make-array (loop :for d :in (dims input) :for dx :from 0
                                             :when (/= dx axis) :collect d))))
                 (xdotimes output (o (size output))
                   (setf (row-major-aref output o) (make-array (nth axis (dims input))
                                                               :element-type (element-type input))))
                 (across input (lambda (elem coords)
                                 (let ((out-sub-array (loop :for c :in coords :for cx :from 0
                                                         :when (/= cx axis) :collect c))
                                       (out-coords (nth axis coords)))
                                   (setf (aref (apply #'aref output out-sub-array) out-coords) elem))))
                 output)))
          ((not (apply #'< (array-to-list axes)))
           (error "Elements in an axis argument to the enclose function must be in ascending order."))
          ((= (length axes) (rank input))
           ;; if the number of axes is the same as the input's rank, just pass it back
           input)
          (t (let ((outer-dims) (inner-dims)
                   (input-dims (dims input))
                   (axis-list (array-to-list axes)))
               ;; otherwise, start by separating the dimensions of the original array into sets of dimensions
               ;; for the output array and each of its enclosed arrays
               (dotimes (axis (rank input))
                 (if (find axis axis-list) (push axis inner-dims)
                     (push axis outer-dims)))
               (setq inner-dims (reverse inner-dims)
                     outer-dims (reverse outer-dims))
               ;; create a blank array of the outer dimensions containing blank arrays of the inner dimensions
               (let* ((ocoords (loop :for d :in outer-dims :collect (nth d input-dims)))
                      (icoords (loop :for d :in inner-dims :collect (nth d input-dims)))
                      (output (make-array ocoords :initial-contents
                                          (make-enclosure icoords (element-type input)
                                                          ocoords)))
                      (infactors (get-dimensional-factors (dims input)))
                      (inner-factors (get-dimensional-factors icoords))
                      (outer-factors (get-dimensional-factors ocoords)))
                 ;; iterate through the original array and for each element, apply the same separation
                 ;; to their coordinates that was done to the original array's dimensions and apply the two sets
                 ;; of coordinates to set each value in the nested output arrays to the corresponding values in
                 ;; the original array
                 (ydotimes (row-major-aref output 0) (i (size input))
                   (let ((rest i) (inner-index 0) (inner-dx 0) (outer-index 0) (outer-dx 0))
                     (loop :for f :in infactors :for fx :from 0
                        :do (multiple-value-bind (factor remaining) (floor rest f)
                              (setq rest remaining)
                              (if (loop :for a :across axes :never (= fx a))
                                  (progn (incf outer-index (* factor (nth outer-dx outer-factors)))
                                         (incf outer-dx))
                                  (progn (incf inner-index (* factor (nth inner-dx inner-factors)))
                                         (incf inner-dx)))))
                     (setf (row-major-aref (row-major-aref output outer-index) inner-index)
                           (row-major-aref input i))))
                 output))))))

(defun turn (input axis &optional degrees)
  "Either reflect an array or rotate it a number of degrees along a given axis. Used to implement [⌽⊖ reflect/rotate]."
  (if (and degrees (not (or (is-unitary degrees)
                            (and (= (rank degrees) (1- (rank input)))
                                 (loop :for dd :in (dims degrees)
                                       :for id :in (loop :for d :in (dims input) :for dx :from 0
                                                         :when (/= dx axis) :collect d)
                                       :always (= dd id))))))
      (error "Invalid degree array; degree array must have same dimensions as input array excluding the ~a"
             "axis along which the input array is to be rotated."))
  (if (not (arrayp input))
      input (let* ((output (make-array (dims input) :element-type (element-type input)))
                   (indexer (indexer-turn axis (dims input) degrees)))
              (xdotimes output (i (size output))
                (declare (optimize (safety 1)))
                (setf (row-major-aref output i)
                      (row-major-aref input (funcall indexer i))))
              output)))

(defun permute-axes (omega alpha)
  "Permute an array according to a given new order of axes. If axis order indices are repeated, a diagonal traversal of the dimensions with repeated order indices is indicated."
  (let* ((idims (dims omega)) (irank (rank omega))
         (odims) (positions) (diagonals) (idims-reduced) (idfactor 1) (odfactor 1)
         (indices (if alpha (progn (setq odims (loop :for i :below irank :collect nil))
                                   (if (vectorp alpha)
                                       (loop :for i :across alpha :for id :in idims :for ix :from 0
                                             :do (setf (nth i odims) (if (nth i odims)
                                                                         (min (nth i odims)
                                                                              (nth ix idims))
                                                                         (nth ix idims)))
                                                 ;; if a duplicate position is found, a diagonal section
                                                 ;; is being performed
                                                 (if (not (member i positions))
                                                     (progn (push i positions)
                                                            (push id idims-reduced)))
                                                 ;; collect possible diagonal indices into diagonal list
                                                 (if (assoc i diagonals)
                                                     (push ix (rest (assoc i diagonals)))
                                                     (push (list i ix) diagonals))
                                             :collect i)
                                       (progn (setq odims idims
                                                    positions (cons alpha positions))
                                              (list alpha))))
                      (reverse (iota irank))))
         (odims (remove nil odims))
         ;; remove indices not being used for diagonal section from diagonal list
         ;; the idims-reduced are a set of the original dimensions without dimensions being elided
         ;; for diagonal section, used to get the initial output array used for diagonal section
         (odims (or odims (reverse idims)))
         (indexer (indexer-permute idims odims alpha (not (or (not alpha) (= irank (length positions))))))
         (output (make-array odims :element-type (element-type omega))))
    (xdotimes output (i (size output))
      (setf (row-major-aref output i)
            (row-major-aref omega (funcall indexer i))))
    output))

(defun invert-matrix (in-matrix)
  "Find the inverse of a square matrix."
  (let ((dim (array-dimension in-matrix 0))   ;; dimension of matrix
        (det 1)                               ;; determinant of matrix
        (l)                                   ;; permutation vector
        (m)                                   ;; permutation vector
        (temp 0)
        (out-matrix (make-array (dims in-matrix))))

    (if (not (equal dim (array-dimension in-matrix 1)))
        (error "invert-matrix () - matrix not square"))

    ;; (if (not (equal (array-dimensions in-matrix)
    ;;                 (array-dimensions out-matrix)))
    ;;     (error "invert-matrix () - matrices not of the same size"))

    ;; copy in-matrix to out-matrix if they are not the same
    (when (not (equal in-matrix out-matrix))
      (do ((i 0 (1+ i)))
          ((>= i dim))    
        (do ((j 0 (1+ j)))
            ((>= j dim)) 
          (setf (aref out-matrix i j) (aref in-matrix i j)))))

    ;; allocate permutation vectors for l and m, with the 
    ;; same origin as the matrix
    (setf l (make-array `(,dim)))
    (setf m (make-array `(,dim)))

    (do ((k 0 (1+ k))
         (biga 0)
         (recip-biga 0))
        ((>= k dim))

      (setf (aref l k) k)
      (setf (aref m k) k)
      (setf biga (aref out-matrix k k))

      ;; find the biggest element in the submatrix
      (do ((i k (1+ i)))
          ((>= i dim))    
        (do ((j k (1+ j)))
            ((>= j dim)) 
          (when (> (abs (aref out-matrix i j)) (abs biga))
            (setf biga (aref out-matrix i j))
            (setf (aref l k) i)
            (setf (aref m k) j))))

      ;; interchange rows
      (if (> (aref l k) k)
          (do ((j 0 (1+ j))
               (i (aref l k)))
              ((>= j dim)) 
            (setf temp (- (aref out-matrix k j)))
            (setf (aref out-matrix k j) (aref out-matrix i j))
            (setf (aref out-matrix i j) temp)))

      ;; interchange columns 
      (if (> (aref m k) k)
          (do ((i 0 (1+ i))
               (j (aref m k)))
              ((>= i dim)) 
            (setf temp (- (aref out-matrix i k)))
            (setf (aref out-matrix i k) (aref out-matrix i j))
            (setf (aref out-matrix i j) temp)))

      ;; divide column by minus pivot (value of pivot 
      ;; element is in biga)
      (if (equalp biga 0) 
          (return-from invert-matrix 0))
      (setf recip-biga (/ 1 biga))
      (do ((i 0 (1+ i)))
          ((>= i dim)) 
        (if (not (equal i k))
            (setf (aref out-matrix i k) 
                  (* (aref out-matrix i k) (- recip-biga)))))

      ;; reduce matrix
      (do ((i 0 (1+ i)))
          ((>= i dim)) 
        (when (not (equal i k))
          (setf temp (aref out-matrix i k))
          (do ((j 0 (1+ j)))
              ((>= j dim)) 
            (if (not (equal j k))
                (incf (aref out-matrix i j) 
                      (* temp (aref out-matrix k j)))))))

      ;; divide row by pivot
      (do ((j 0 (1+ j)))
          ((>= j dim)) 
        (if (not (equal j k))
            (setf (aref out-matrix k j)
                  (* (aref out-matrix k j) recip-biga))))

      (setf det (* det biga)) ;; product of pivots
      (setf (aref out-matrix k k) recip-biga)) ;; k loop

    ;; final row & column interchanges
    (do ((k (1- dim) (1- k)))
        ((< k 0))
      (if (> (aref l k) k)
          (do ((j 0 (1+ j))
               (i (aref l k)))
              ((>= j dim))
            (setf temp (aref out-matrix j k))
            (setf (aref out-matrix j k) 
                  (- (aref out-matrix j i)))
            (setf (aref out-matrix j i) temp)))
      (if (> (aref m k) k)
          (do ((i 0 (1+ i))
               (j (aref m k)))
              ((>= i dim))
            (setf temp (aref out-matrix k i))
            (setf (aref out-matrix k i) 
                  (- (aref out-matrix j i)))
            (setf (aref out-matrix j i) temp))))
    det ;; return determinant
    out-matrix))

(defun left-invert-matrix (in-matrix)
  "Perform left inversion of matrix. Used to implement [⌹ matrix inverse]."
  (let* ((input (if (= 2 (rank in-matrix))
                    in-matrix (make-array (list (length in-matrix) 1))))
         (input-displaced (if (/= 2 (rank in-matrix))
                              (make-array (list 1 (length in-matrix)) :element-type (element-type input)
                                          :displaced-to input))))
    (if input-displaced (xdotimes input (i (length in-matrix)) (setf (row-major-aref input i)
                                                                     (aref in-matrix i))))
    (let ((result (array-inner-product (invert-matrix (array-inner-product (or input-displaced
                                                                               (permute-axes input #(1 0)))
                                                                           input #'* #'+ t))
                                       (or input-displaced (permute-axes input #(1 0)))
                                       #'* #'+ t)))
      (if (= 1 (rank in-matrix))
          (make-array (size result) :element-type (element-type result) :displaced-to result)
          result))))

(defun reduce-array (input function axis threaded &optional last-axis window)
  "Reduce an array along by a given function along a given dimension, optionally with a window interval."
  (if (zerop (rank input))
      input (let* ((odims (dims input))
                   (axis (or axis (if (not last-axis) 0 (max 0 (1- (rank input))))))
                   (rlen (nth axis odims))
                   (increment (reduce #'* (nthcdr (1+ axis) odims)))
                   (window (disclose-unitary window))
                   (window-reversed (and window (> 0 window)))
                   (window (if window (abs window)))
                   (wsegment)
                   (output (make-array (loop :for dim :in odims :for dx :from 0
                                          :when (/= dx axis) :collect dim
                                          :when (and window (= dx axis))
                                            :collect (setq wsegment (- dim (1- window)))))))
<<<<<<< HEAD
              (if (and (= 1 (first (last odims)))
                       (= axis (1- (rank input))))
                  (xdotimes output (i (size output))
=======
              ;; (print (list :d (dims output)))
              (if (= 1 (first (last odims)))
                  ;; (xdotimes output (i (size output))
                  (dotimes (i (size output))
>>>>>>> aa1c5a80
                    (setf (row-major-aref output i)
                          (row-major-aref input i)))
                  (dotimes (i (size output))
                    (declare (optimize (safety 1)))
                    (let ((value)
                          (increment-diff (- (* increment rlen) increment)))
                      (flet ((process-item (ix)
                               (let ((item (row-major-aref
                                            input (+ (* ix increment)
                                                     (if window (* rlen (floor i wsegment))
                                                         (if (= 1 increment)
                                                             0 (* increment-diff (floor i increment))))
                                                     (if (/= 1 increment) i
                                                         (if window (if (>= 1 (rank input))
                                                                        i (mod i wsegment))
                                                             (* i rlen)))))))
                                 (setq value (if (not value) item (funcall function value item))))))
                        (if window-reversed (loop :for ix :below window :do (process-item ix))
                            (loop :for ix :from (1- (or window rlen)) :downto 0 :do (process-item ix))))
                      ;; (print (list :vl value (type-of output)))
                      (setf (row-major-aref output i) value))))
              (if (not (and (arrayp output)
                            (zerop (rank output))
                            (not (arrayp (aref output)))))
                  output (disclose output)))))

(defun array-inner-product (alpha omega function1 function2 &optional threaded function1-nonscalar)
  "Find the inner product of two arrays with two functions."
  (let* ((adims (dims alpha)) (odims (dims omega)) (arank (rank alpha)) (orank (rank omega))
         (asegment (first (last adims)))
         (osegment (if (not (and asegment (first odims) (/= asegment (first odims))))
                       (first odims) (error "To find an inner product the last dimension of the left array ~w"
                                            "must equal the first dimension of the right array.")))
         (osize (size omega)) (ovectors (reduce #'* (rest odims)))
         (output (make-array (append (butlast adims) (rest odims)))))
    ;; (xdotimes output (x (size output) :synchronous-if (not threaded))
    (dotimes (x (size output))
      (let* ((avix (floor x ovectors))
             (ovix (mod x ovectors))
             (oholder (if odims (if (and (= osegment osize) (= 1 (rank omega)))
                                    omega (make-array osegment :element-type (element-type omega)))))
             (adisp (if adims (make-array asegment :displaced-to alpha :element-type (element-type alpha)
                                          :displaced-index-offset (* asegment avix)))))
        (if (and osegment (not (and (= osegment osize) (= 1 (rank omega)))))
            (dotimes (i osegment) (setf (aref oholder i) (row-major-aref omega (+ ovix (* i ovectors))))))
        (setf (row-major-aref output x)
              (if (= 0 arank orank) (funcall function1 omega alpha)
                  (disclose (reduce-array (apply-scalar function1 (or oholder omega) (or adisp alpha)
                                                        nil nil function1-nonscalar)
                                function2 0 nil)))))) ;;TODO: currently the reduce-array is always singlethreaded
    (if (not (and (zerop (rank output))
                  (zerop (rank (aref output)))))
        output (disclose output))))

(defun array-outer-product (omega alpha function &optional threaded)
  "Find the outer product of two arrays with a function."
  (let* ((ascalar (if (zerop (rank alpha)) (disclose alpha)))
         (oscalar (if (zerop (rank omega)) (disclose omega)))
         (osize (size omega)) (adims (dims alpha)) (odims (dims omega))
         (output (make-array (append adims odims))))
    ;; (xdotimes output (i (size output) :synchronous-if (not threaded))
    (dotimes (i (size output))
      (setf (row-major-aref output i)
            (funcall function (or oscalar (disclose (row-major-aref omega (mod i osize))))
                     (or ascalar (disclose (row-major-aref alpha (floor i osize)))))))
    (funcall (if (zerop (rank output)) #'disclose #'identity)
             output)))

(defun inverse-outer-product (input function right-original &optional threaded left-original)
  "Find the inverse outer product of an array with a function and a given outer product argument."
  (let* ((original (or left-original right-original))
         (interval (reduce #'* (dims original)))
         (output (make-array (if left-original (last (dims input) (- (rank input) (rank original)))
                                 (butlast (dims input) (rank original))))))
    (xdotimes output (i (size output) :synchronous-if (not threaded))
      (let ((input-index (* i (if left-original 1 interval))))
        (setf (row-major-aref output i)
              (nest (funcall function (disclose (row-major-aref input input-index))
                             (disclose (row-major-aref original 0)))))))
    (funcall (if (zerop (rank output)) #'disclose #'identity)
             output)))

(defun stencil (input process window-dims movement &optional threaded)
  "Apply a given function to sub-arrays of an array with specified dimensions sampled according to a given pattern of movement across the array."
  (let* ((irank (rank input))
         (idims (apply #'vector (dims input)))
         (wd-list) (wrank (length window-dims))
         (output-dims (loop :for dim :below (length window-dims)
                         :collect (ceiling (- (/ (aref idims dim) (aref movement dim))
                                              (if (and (evenp (aref window-dims dim))
                                                       (or (= 1 (aref movement dim))
                                                           (oddp (aref idims dim))))
                                                  1 0)))))
         (in-factors (make-array irank :element-type 'fixnum :initial-element 0))
         (out-factors (make-array wrank :element-type 'fixnum :initial-element 0))
         (win-factors (make-array wrank :element-type 'fixnum :initial-element 0))
         (output (make-array output-dims))
         (prototype (apl-array-prototype input))
         (last-dim))
    
    ;; generate dimensional factors vector for window dimensions
    (loop :for dx :below (length window-dims)
       :do (let ((d (aref window-dims (- wrank 1 dx))))
             (setf (aref win-factors (- wrank 1 dx))
                   (if (zerop dx) 1 (* last-dim (aref win-factors (- wrank dx))))
                   wd-list (cons d wd-list)
                   last-dim d)))

    ;; generate dimensional factors vector for input
    (loop :for dx :below (rank input)
       :do (let ((d (aref idims (- irank 1 dx))))
             (setf (aref in-factors (- irank 1 dx))
                   (if (zerop dx) 1 (* last-dim (aref in-factors (- irank dx))))
                   last-dim d)))
    
    ;; generate dimensional factors vector for output
    (loop :for d :in (reverse output-dims) :for dx :from 0
       :do (setf (aref out-factors (- wrank 1 dx))
                 (if (zerop dx) 1 (* last-dim (aref out-factors (- wrank dx))))
                 last-dim d))

    (xdotimes output (o (size output) :synchronous-if (not threaded))
      (let* ((acoords (make-array irank :element-type 'fixnum :initial-element 0))
             (oindices (let ((remaining o))
                         (loop :for of :across out-factors
                            :collect (multiple-value-bind (index remainder) (floor remaining of)
                                       (setf remaining remainder)
                                       index))))
             (window (make-array wd-list :element-type (element-type input))))
        (dotimes (w (size window))
          (let ((remaining w) (rmi 0) (valid t))
            (loop :for cix :below wrank :for wf :across win-factors
               :for oindex :in oindices :for if :across in-factors :for idim :across idims
               :for melem :across movement :for wdim :across window-dims
               :do (multiple-value-bind (index remainder) (floor remaining wf)
                     (let ((this-index (+ index (- (* melem oindex)
                                                   (floor (- wdim (if (evenp wdim) 1 0)) 2)))))
                       (setf remaining remainder
                             (aref acoords cix) (if (> 0 this-index)
                                                    (max (aref acoords cix)
                                                         (abs this-index))
                                                    (if (<= idim this-index)
                                                        (min (aref acoords cix)
                                                             (- (- this-index (1- idim))))
                                                        (aref acoords cix))))
                       (if (<= 0 this-index (1- (aref idims cix)))
                           (setq rmi (+ rmi (* this-index if)))
                           (setq valid nil)))))
            (setf (row-major-aref window w)
                  (if (not valid) prototype
                      (row-major-aref input rmi)))))
        (setf (row-major-aref output o)
              (funcall process window acoords))))
    output))

(defun count-segments (value precision &optional segments)
  "Count the lengths of segments a number will be divided into when printed using (array-impress), within the context of a column's existing segments if provided."
  (flet ((process-rational (number)
           (list (write-to-string (numerator number))
                 (write-to-string (denominator number)))))
    (let* ((strings
             (if (typep value 'ratio)
                 (process-rational value)
                 (append (if (typep (realpart value) 'ratio)
                             (process-rational (realpart value))
                             (let* ((number-string (first (cl-ppcre:split
                                                           #\D (string-upcase
                                                                (write-to-string (realpart value))))))
                                    (sections (cl-ppcre:split #\. number-string)))
                               ;; if there are 4 or more segments, as when printing complex floats or rationals,
                               ;; and a complex value occurs with an integer real part, create a 0-length
                               ;; second segment so that the lengths of the imaginary components are correctly
                               ;; assigned to the 3rd and 4th columns, as for printing ⍪12.2J44 3J8 19J210r17
                               (append sections (if (and (< 3 (length segments))
                                                         (= 1 (length sections)))
                                                    (list nil)))))
                         (if (complexp value)
                             (if (typep (imagpart value) 'ratio)
                                 (process-rational (imagpart value))
                                 (let ((number-string (first (cl-ppcre:split
                                                              #\D (string-upcase
                                                                   (write-to-string (imagpart value)))))))
                                   (cl-ppcre:split #\. number-string)))))))
           (more-strings (< (length segments) (length strings))))
      ;; TODO: provide for e-notation
      (loop :for i :from 0 :for s :in (if more-strings strings segments)
         :collect (if (> 0 precision)
                      (if (not (zerop (mod i 2)))
                          (abs precision) (max (or (nth i segments) 0)
                                               (length (nth i strings))))
                      (max (min (+ (if (and (= 1 (- (length (nth i strings))
                                                    precision))
                                            (char= #\- (aref (nth i strings) 0)))
                                       1 0) ;; add another allowed space if needed to accomodate a ¯
                                   (if (zerop (mod i 2))
                                       precision (- precision (- (max (or (nth (1- i) segments) 0)
                                                                      (length (nth (1- i) strings)))
                                                                 (if (and (nth (1- i) strings)
                                                                          (char= #\- (aref (nth (1- i) strings)
                                                                                           0)))
                                                                     1 0)))))
                                (max (or (nth i segments) 0)
                                     (length (nth i strings))))
                           (or (nth i segments) 0)))))))

(defun array-impress (input &key (prepend) (append) (collate) (unpadded) (format) (segment))
  "Render the contents of an array into a character matrix or, if the collate option is taken, an array with sub-matrices of characters."
  (cond ((or (functionp input) (zerop (size input)))
         (concatenate 'string (if append (list append))))
        ;; a function input produces an empty string, as does an empty array
        ((listp input)
         (if (not (keywordp (first input)))
             (format nil "(L.~d)" (length input))
             (let ((pairs-count 0))
               (loop :for (key value) :on input :by #'cddr :while pairs-count
                     :do (if (keywordp key) (incf pairs-count) (setq pairs-count nil)))
               (if pairs-count (format nil "[Ns.~d]" pairs-count)
                   (format nil "(L.~d)" (length input))))))
        ((not (arrayp input))
         (if (characterp input) (string input)
             (funcall format input (funcall segment input))))
        ;; if indenting with a character, prepend it to the string; strings are otherwise passed back as-is
        ((stringp input)
         (if (not (integerp prepend))
             input (let ((padding (make-array prepend :element-type 'character :initial-element #\ )))
                     (concatenate 'string padding input padding))))
        ;; each layer of 0-rank enclosure adds 1 space of indentation
        ((zerop (rank input))
         (array-impress (aref input) :format format :segment segment :append append
                                     :unpadded collate :prepend (if (eq prepend t)
                                                                    t (1+ (or prepend 0)))))
        (t (let* ((idims (dims input))
                  ;; the x-offset and y-offset for each column and row; each array has an extra element to
                  ;; represent the total width and height of the output array
                  (x-offsets (make-array (1+ (first (last idims)))
                                         :initial-element 0 :element-type 'fixnum))
                  (y-offsets (make-array (1+ (reduce #'* (rest (reverse idims))))
                                         :initial-element 0 :element-type 'fixnum))
                  (col-widths (make-array (first (last idims))
                                          :initial-element 1 :element-type 'fixnum))
                  (col-array-widths (make-array (first (last idims))
                                                :initial-element 1 :element-type 'fixnum))
                  (col-types (make-array (first (last idims)) :initial-element nil))
                  (col-segments (make-array (first (last idims)) :initial-element nil))
                  (strings (make-array idims))
                  (output-default-char #\ )
                  (row) (empty-rows))
             (declare (dynamic-extent output-default-char row empty-rows))
             (symbol-macrolet ((this-string (apply #'aref strings coords))
                               (this-col-width (aref col-widths last-coord))
                               (this-col-array-width (aref col-array-widths last-coord))
                               (this-col-type (aref col-types last-coord))
                               (last-col-type (aref col-types (1- last-coord)))
                               (segments (aref col-segments last-coord)))
               (across input (lambda (elem coords)
                               (let ((last-coord (first (last coords))))
                                 (flet ((add-column-types (&rest types)
                                          (loop :for type :in types
                                             :do (if (not (member type this-col-type))
                                                     (push type this-col-type)))))
                                   (cond ((or (characterp elem)
                                              (and (stringp elem) (= 1 (length elem))))
                                          ;; characters are simply passed through,
                                          ;; 1-item strings are rendered the same way
                                          (add-column-types :character)
                                          (setf this-string (if (characterp elem)
                                                                elem (aref elem 0))))
                                         ((listp elem) ;; handle namespaces or other lists passed in
                                          (let ((rendered (array-impress elem)))
                                            (setf this-string rendered
                                                  this-col-array-width (max this-col-array-width
                                                                            (length rendered)))
                                            (add-column-types :namespace)))
                                         ((arrayp elem)
                                          ;; recurse to handle nested arrays, passing back the rendered character
                                          ;; array and adjusting the offsets to allow for its height and width;
                                          ;; if the array is enclosed, surround it with spaces
                                          ;; to the right and left
                                          (let ((rendered (array-impress elem :format format :segment segment
                                                                         :prepend (if (zerop (rank elem))
                                                                                      0 t))))
                                            ;; if a 1D array (string) is passed back, height defaults to 1
                                            (setf this-string rendered
                                                  this-col-array-width
                                                  (max this-col-array-width (or (second (dims rendered))
                                                                                (first (dims rendered)))))
                                            ;; TODO: improve element type-checking here
                                            (if (eq 'character (element-type elem))
                                                (add-column-types :array :character-array)
                                                (if (or (eq 'fixnum (element-type elem))
                                                        (eq 'bit (element-type elem)))
                                                    (add-column-types :array :number-array)
                                                    (add-column-types :array :mixed-array)))))
                                         ((numberp elem)
                                          ;; use the number-formatting function to make strings out of numbers,
                                          ;; and adjust the next x-offset to allow for their width
                                          (setf segments (funcall segment elem segments))
                                          ;; numbers are not rendered until the next pass due
                                          ;; to the need to measure segments for the entire column
                                          (add-column-types :number)
                                          (if (floatp elem)
                                              (add-column-types :float)
                                              (if (typep elem 'ratio)
                                                  (add-column-types :rational)))
                                          ;; add flags for complex numbers and the types of numbers in the first
                                          ;; column, needed for correct printing
                                          (if (complexp elem)
                                              (progn (add-column-types :complex)
                                                     (if (floatp (realpart elem))
                                                         (add-column-types :realpart-float)
                                                         (if (typep elem 'ratio)
                                                             (add-column-types :realpart-rational)))))))))))
               (across input (lambda (elem coords)
                               (let* ((last-coord (first (last coords)))
                                      (elem-width 1) (elem-height 1)
                                      (rendered (apply #'aref strings coords)))
                                 (cond ((and (arrayp elem)
                                             (not (characterp rendered)))
                                        (let ((rdims (reverse (dims rendered))))
                                          (setf elem-height (or (second rdims) 1)
                                                elem-width (first rdims))))
                                       ((listp elem)
                                        (setf elem-height 1
                                              elem-width (length this-string)))
                                       ((numberp elem)
                                        ;; pass the information on realpart type for correct printing
                                        (let* ((elem-string (funcall format elem segments
                                                                     (and (member :complex this-col-type)
                                                                          (or (member :realpart-float
                                                                                      this-col-type)
                                                                              (member :realpart-rational
                                                                                      this-col-type))))))
                                          (setf this-string elem-string
                                                rendered (apply #'aref strings coords)
                                                elem-width (length elem-string)))))
                                 ;; if this is the beginning of a new row, increment the row's y-offset
                                 ;; by the number of preceding empty rows
                                 (if (zerop last-coord)
                                     (setf row (reduce
                                                #'+ (mapcar #'* (rest (reverse coords))
                                                            (let ((current 1))
                                                              (loop :for dim
                                                                      :in (cons 1 (rest (reverse (rest idims))))
                                                                    :collect (setq current
                                                                                   (* current dim))))))
                                           ;; find the total number of empty lines preceding this row by
                                           ;; encoding the coordinates excepting the last two with a series
                                           ;; of number bases found by multiplying each dimension going
                                           ;; backwards excepting the last 2 by the previous base and adding 1
                                           empty-rows
                                           (reduce
                                            #'+ (mapcar #'* (cddr (reverse coords))
                                                        (cons 1 (let ((last 1))
                                                                  (loop :for dim
                                                                          :in (reverse (rest (butlast idims 2)))
                                                                        :collect (setq last
                                                                                       (1+ (* dim last))))))))
                                           (aref y-offsets row)
                                           (+ empty-rows (aref y-offsets row))))
                                 (setf this-col-width (max this-col-width elem-width)
                                       (aref y-offsets (1+ row))
                                       (max (aref y-offsets (1+ row))
                                            (+ elem-height (aref y-offsets row) (- empty-rows))
                                            (if (and (= 2 (length y-offsets))
                                                     (< 1 (aref y-offsets (1+ row))))
                                                ;; don't increment the next row if it is the last, there's only
                                                ;; one row in the output and its value is higher than one;
                                                ;; this mainly applies to vectors containing nested arrays
                                                ;; of rank>1
                                                (aref y-offsets (1+ row))
                                                (if (= row (- (length y-offsets) 2))
                                                    (+ elem-height (aref y-offsets row))
                                                    (+ row (if (and (zerop last-coord)
                                                                    (/= last-coord (1- (length y-offsets))))
                                                               1 0)))))))))
               ;; (print (list :xoyo x-offsets y-offsets col-widths)) ; col-decimals))
               ;; collated output is printed to a multidimensional array whose sub-matrices are character-rendered
               ;; versions of the original sub-matrices, as per APL's [⍕ format] function. If a prepend
               ;; character is set, the output array has an extra element in its last dimension to hold the
               ;; indenting character
               ;; (print (list :seg col-segments col-widths x-offsets))
               (let ((total 0))
                 (loop :for s :below (length col-segments) :for i :from 0
                    :do (let ((char-column (and (eq :character (first (aref col-types s)))
                                                (not (rest (aref col-types s))))))
                          (setf (aref col-widths s) (if (aref col-segments s)
                                                        ;; if there are segment lengths for this column, its
                                                        ;; width is the greater of the total segment length
                                                        ;; plus spacing characters, or the calculated column
                                                        ;; width derived from its array contents
                                                        (max (aref col-widths s)
                                                             (+ (1- (length (aref col-segments s)))
                                                                (reduce #'+ (aref col-segments s))))
                                                        (aref col-widths s))
                                total (+ total (if (and prepend (zerop i) (not (eq t prepend))) prepend 0)
                                         ;; add a prepending space if this is an array column
                                         ;; or if the prior column held arrays, this column doesn't
                                         ;; and this column is not a character-only column
                                         (if (and (or (not (zerop s))
                                                      (<= (aref col-widths s) (aref col-array-widths s)))
                                                  ;; don't add the prepending space if this is the
                                                  ;; first column and the widest number in the column is wider
                                                  ;; than the widest sub-array
                                                  (or (and (member :array (aref col-types s))
                                                           (not (and (not (zerop s))
                                                                     (eq :character (first (aref col-types (1- s))))
                                                                     (not (rest  (aref col-types (1- s)))))))
                                                      (and (not (zerop s)) (not char-column)
                                                           (member :array (aref col-types (1- s))))))
                                             1 0))
                                (aref x-offsets s) total
                                ;; set the x-offset at the current index to the calculated total up to this point,
                                ;; then increment the total x-offset to the lowest possible value for the
                                ;; next x-offset, first by adding the current column's width
                                total (+ total (aref col-widths s)
                                         ;; add another space if this isn't the last column and it isn't
                                         ;; a character-only column
                                         (if (and (/= s (1- (length col-segments)))
                                                  (or (not char-column)
                                                      (not (and (eq :character (first (aref col-types (1+ s))))
                                                                (not (rest (aref col-types (1+ s))))))))
                                             1 0)))))
                 (setf (aref x-offsets (1- (length x-offsets)))
                       (- total (if (not prepend)
                                    0 (if (eq t prepend) 1 prepend)))))
               
               (let* ((to-collate (and collate (or (not (eq t (element-type input)))
                                                   (loop :for i :below (array-total-size input)
                                                      :always (not (arrayp (row-major-aref input i)))))))
                      (output (if to-collate
                                  (make-array (append (butlast idims)
                                                      (list (+ (if collate 0 1)
                                                               (aref x-offsets (1- (length x-offsets))))))
                                              :element-type 'character :initial-element output-default-char)
                                  (make-array (list (aref y-offsets (1- (length y-offsets)))
                                                    (+ (if (or collate unpadded) 0 1)
                                                       (if (and prepend (not (eq t prepend))) prepend 0)
                                                       (aref x-offsets (1- (length x-offsets)))))
                                              :element-type 'character :initial-element output-default-char))))
                 (across strings
                         (lambda (chars coords)
                           ;; calculate the row of output currently being produced
                           (let* ((row (reduce #'+ (mapcar #'* (rest (reverse coords))
                                                           (let ((current 1))
                                                             (loop :for dim
                                                                :in (cons 1 (rest (reverse (rest idims))))
                                                                :collect (setq current (* current dim)))))))
                                  (last-coord (first (last coords)))
                                  (chars-width (first (last (dims chars)))))
                             (flet ((is-pure-character-column (&optional index)
                                      (and (eq :character (first (aref col-types index)))
                                           (not (rest (aref col-types index))))))
                               (if (arrayp chars)
                                   ;; print a string or sub-matrix of characters; the coordinate conversion
                                   ;; is different depending on whether collated output is being produced
                                   (across chars
                                           (lambda (element ecoords)
                                             (let* ((x-coord (+ (or (second ecoords) (first ecoords))
                                                                (if (is-pure-character-column last-coord)
                                                                    0 (aref x-offsets last-coord))
                                                                ;; if this is not a pure numeric column,
                                                                ;; right-align the values
                                                                (if (or (not (member :number this-col-type))
                                                                        (not (member :array this-col-type)))
                                                                    0 (- this-col-width chars-width)))))
                                               (if to-collate
                                                   (setf (apply #'aref output (append (butlast coords 1)
                                                                                      (list x-coord)))
                                                         element)
                                                   (setf (aref output (+ (aref y-offsets row)
                                                                         (if (not (second ecoords))
                                                                             0 (first ecoords)))
                                                               x-coord)
                                                         element)))))
                                   ;; print a single character
                                   (let ((x-coord (+ (aref x-offsets last-coord)
                                                     (if (not (member :number this-col-type))
                                                         0 (1- this-col-width)))))
                                     (if to-collate (setf (apply #'aref output (append (butlast coords 1)
                                                                                       (list x-coord)))
                                                          chars)
                                         (setf (aref output (aref y-offsets row) x-coord)
                                               chars))))))))
                 ;; if prepending or appending a character, it is placed in the array here;
                 ;; this is more complicated for a collated array and it is not needed if the
                 ;; character is the same as the default character for the array
                 ;; (princ #\newline)
                 (if (and append (not (char= append output-default-char)))
                     (let ((last-dim (first (last (dims output)))))
                       (if to-collate (across output (lambda (elem coords)
                                                       (declare (ignore elem))
                                                       (setf (apply #'aref output coords) append)))
                           (if append (dotimes (row (first (dims output)))
                                        (setf (aref output row (1- last-dim)) append))))))
                 output))))))

(defmacro matrix-print (input &rest options)
  "Print a character matrix generated by array-impress."
  (let ((rendered (gensym)))
    `(let ((,rendered (array-impress ,input ,@options)))
       (if (stringp ,rendered)
           ,rendered (make-array (array-total-size ,rendered)
                                 :element-type 'character :displaced-to ,rendered)))))<|MERGE_RESOLUTION|>--- conflicted
+++ resolved
@@ -2087,16 +2087,9 @@
                                           :when (/= dx axis) :collect dim
                                           :when (and window (= dx axis))
                                             :collect (setq wsegment (- dim (1- window)))))))
-<<<<<<< HEAD
               (if (and (= 1 (first (last odims)))
                        (= axis (1- (rank input))))
                   (xdotimes output (i (size output))
-=======
-              ;; (print (list :d (dims output)))
-              (if (= 1 (first (last odims)))
-                  ;; (xdotimes output (i (size output))
-                  (dotimes (i (size output))
->>>>>>> aa1c5a80
                     (setf (row-major-aref output i)
                           (row-major-aref input i)))
                   (dotimes (i (size output))
