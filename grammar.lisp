--- conflicted
+++ resolved
@@ -458,11 +458,7 @@
                                                ;; if there's a pivotal composition to the left of the value,
                                                ;; as with _if_ ← { (⍺⍺⍣(⍵⍵ ⍵))⍵ } ⋄ (+∘1) _if_ (>∘0) 100,
                                                ;; this (build-function) call will return it and it will
-<<<<<<< HEAD
                                                ;; be applied to the value resolved thus far
-=======
-                                               ;; be applied to the value resolved thus
->>>>>>> 78cb7913
                                                (if composed-fn
                                                    (let ((value-after (build-value after-cfn :space space
                                                                                              :params params)))
@@ -471,16 +467,12 @@
                                                                                          :params params)
                                                               ,@(if value-after (list value-after) nil)))
                                                    (build-value (rest tokens)
-                                                                :elements `((a-call ,passed
-                                                                                    ,(build-value
-                                                                                      nil :elements elements
-<<<<<<< HEAD
-                                                                                          :axes axes :space space
-=======
-                                                                                          :axes axes
-                                                                                          :space space
->>>>>>> 78cb7913
-                                                                                          :params params)))
+                                                                :elements
+                                                                `((a-call ,passed
+                                                                          ,(build-value
+                                                                            nil :elements elements
+                                                                                :axes axes :space space
+                                                                                :params params)))
                                                                 :space space :params params)))))
                                        (values nil (cons (list :fn :pass passed) (rest tokens))))
                                    ;; default if no composed function was passed
@@ -629,10 +621,6 @@
 
 (defun build-function (tokens &key axes found-function initial space params)
   "Construct an APL function; this may be a simple lexical function like +, an operator-composed function like +.× or a defn like {⍵+5}."
-<<<<<<< HEAD
-  ;; (print (list :to tokens))
-=======
->>>>>>> 78cb7913
   (let ((first-function))
     (cond ((and (first tokens) (listp (first tokens)) ;; handle enclosed functions like (,∘×)
                 (not (position (caar tokens) #(:fn :op :st :pt :ax) :test #'eql))
