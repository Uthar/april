;;; -*- Mode:Lisp; Syntax:ANSI-Common-Lisp; Coding:utf-8; Package:Varray -*-
;;;; composed.lisp

(in-package #:varray)

"Definitions of virtual arrays produced by compositions of functions, implementing APL operators."

(defun side-effect-free (function)
  "Use a function's metadata to check whether it has side effects. Needed for multithreaded operators - the functions composed with operators must be free of side effects for multithreading."
  (let ((fn-meta (handler-case (funcall function :get-metadata)
                   (error () nil))))
    (and fn-meta (listp fn-meta)
         (or (member :side-effects fn-meta)
             (member :lexical-reference fn-meta)
             (member :sefns-called fn-meta))
         (not (getf fn-meta :side-effects))
         (not (getf fn-meta :side-refs))
         (not (getf fn-meta :sefns-called))
         (or (not (getf fn-meta :symfns-called))
             (loop :for fn :in (getf fn-meta :symfns-called)
                   :always (or (not (fboundp fn))
                               (side-effect-free (symbol-function fn))))))))

(defclass vader-composing (varray-derived)
  ((%left  :accessor vacmp-left
           :initform nil
           :initarg  :left
           :documentation "Left function composed with operator.")
   (%right :accessor vacmp-right
           :initform nil
           :initarg  :right
           :documentation "Right function composed with operator.")
   (%omega :accessor vacmp-omega
           :initform nil
           :initarg  :omega
           :documentation "Right argument to composed function.")
   (%alpha :accessor vacmp-alpha
           :initform nil
           :initarg  :alpha
           :documentation "Left argument to composed function.")
   (%async :accessor vacmp-async
           :initform t
           :initarg  :async
           :documentation "Whether this operation is asynchronous; i.e. operand functions lack side effects."))
  (:metaclass va-class)
  (:documentation "An array produced by an operator-composed function."))

(defmethod etype-of ((varray vader-composing))
  (declare (ignore varray))
  t)

(defun op-compose (type &rest args)
  (when (getf args :axis)
    (setf (getf args :axis) (first (getf args :axis))))
  ;; TODO: inversion system for operators could use more work, the below is clunky
  (labels ((this (omega &optional alpha)
             (if (eq :reassign-axes omega)
                 (let ((last-key))
                   (setf args (loop :for a :in args :collect (if (not (eq :axis last-key))
                                                                 a (first alpha))
                                    :do (setf last-key a)))
                   #'this)
                 (if (eq :get-metadata omega)
                     (if (getf args :right)
                         (append (list :operator-reference type)
                                 (list :left-meta (funcall (getf args :left) :get-metadata))
                                 (list :right-meta (funcall (getf args :right) :get-metadata)))
                         (append (list :operator-reference type)
                                 (when (member :inverse args)
                                   (list :inverse (lambda (omega &optional alpha)
                                                    (apply #'make-instance type :omega omega :alpha alpha
                                                           :inverse t args))))
                                 (funcall (getf args :left) :get-metadata)))
                     (apply #'make-instance type :omega omega :alpha alpha args)))))
    #'this))

(defclass vacomp-each (vad-nested vader-composing)
  nil (:metaclass va-class)
  (:documentation "An each-composed array as with the [¨ each] operator."))

(defmethod prototype-of ((varray vacomp-each))
  0)

(defmethod shape-of ((varray vacomp-each))
  (get-promised (varray-shape varray)
                (let* ((oshape (shape-of (vacmp-omega varray)))
                       (ashape (shape-of (vacmp-alpha varray)))
                       (osize (reduce #'* oshape))
                       (asize (reduce #'* ashape)))
                  (if oshape (if (not ashape)
                                 oshape (if (= 1 osize)
                                            (if (zerop asize) oshape ashape)
                                            ;; if one size is 0, the shape is 0
                                            (if (zerop osize) (list 0)
                                                (if (or (= 1 asize)
                                                        (and (= (length oshape) (length ashape))
                                                             (loop :for o :in oshape :for a :in ashape
                                                                   :always (= o a))))
                                                    oshape (error "Shapes must match.")))))
                          ashape))))

(defmethod generator-of ((varray vacomp-each) &optional indexers params)
  (declare (ignore indexers))
  (let ((oshape (shape-of (vacmp-omega varray)))
        (ashape (shape-of (vacmp-alpha varray)))
        (threaded (side-effect-free (vacmp-left varray))))
    ;; TODO: logic to determine threading needs work, then reenable it
    (unless threaded (setf (vacmp-async varray) nil))
    (if (and ashape (not oshape))
        (render (vacmp-omega varray))
        (when (and oshape (not ashape))
          (render (vacmp-alpha varray))))
<<<<<<< HEAD

    ;; (print (list :oo oshape ashape threaded
    ;;              (vacmp-alpha varray)
    ;;              (vacmp-omega varray)))
    
=======
>>>>>>> 52c5a511
    (let ((oindexer (generator-of (vacmp-omega varray)))
          (aindexer (generator-of (vacmp-alpha varray))))
      (macrolet ((dy-fn-clauses (index &optional oi ai)
                   (let ((oi (if oi index 0))
                         (ai (if ai index 0)))
                     `(if (functionp oindexer)
                          (if (functionp aindexer)
                              ,(if (or (symbolp oi) (symbolp ai))
                                   `(lambda (,index)
                                      (funcall (vacmp-left varray) (funcall oindexer ,oi)
                                               (funcall aindexer ,ai)))
                                   `(funcall (vacmp-left varray) (funcall oindexer ,oi)
                                             (funcall aindexer ,ai)))
                              ,(if (symbolp oi)
                                   `(lambda (,index)
                                      (funcall (vacmp-left varray) (funcall oindexer ,oi)
                                               aindexer))
                                   `(funcall (vacmp-left varray) (funcall oindexer ,oi)
                                             aindexer)))
                          (if (functionp aindexer)
                              ,(if (symbolp ai)
                                   `(lambda (,index)
                                      (funcall (vacmp-left varray) oindexer (funcall aindexer ,ai)))
                                   `(funcall (vacmp-left varray) oindexer (funcall aindexer ,ai)))
                              (funcall (vacmp-left varray) oindexer aindexer))))))
        (case (getf params :base-format)
          (:encoded)
          (:linear)
          (t (if (vacmp-alpha varray)
                 (if oshape (if ashape (dy-fn-clauses index t t)
                                (dy-fn-clauses index t))
                     (if ashape (dy-fn-clauses index nil t)
                         (dy-fn-clauses index)))
                 (if oshape (if (functionp oindexer)
                                (lambda (index)
                                  (funcall (vacmp-left varray)
                                           (funcall oindexer index)))
                                (lambda (index) (declare (ignore index))
                                  (funcall (vacmp-left varray) oindexer)))
                     (funcall (vacmp-left varray)
                              (if (not (functionp oindexer))
                                  oindexer (funcall oindexer 0)))))))))))

(defclass vacomp-reduce (vad-nested vader-composing vad-on-axis vad-with-io vad-with-default-axis)
  ((%unitary :accessor vacred-unitary
             :initform nil
             :initarg  :unitary
             :documentation "Whether the array measures only one unit along the axis to be reduced."))
  (:metaclass va-class)
  (:documentation "A reduce-composed array as with the [/ reduce] operator."))

(defmethod prototype-of ((varray vacomp-reduce))
  0)

(defmethod shape-of ((varray vacomp-reduce))
  (get-promised (varray-shape varray)
                (progn
                  (when (and (vads-default-axis varray)
                             (not (vads-axis varray)))
                    (setf (vads-axis varray) (vads-default-axis varray)))
                  (let* ((base-shape (shape-of (vacmp-omega varray)))
                         (window (when (vacmp-alpha varray)
                                   (setf (vacmp-alpha varray)
                                         (disclose-unitary (render (vacmp-alpha varray))))))
                         (window (when window (abs window)))
                         (axis (setf (vads-axis varray)
                                     ;; TODO: what's sending an ⎕IO of 0 here for ⌊10000×+∘÷/40/1 ?
                                     (max 0 (if (vads-axis varray)
                                                (- (vads-axis varray) (vads-io varray))
                                                (1- (length base-shape)))))))
                    (loop :for b :in base-shape :for ix :from 0 :when (/= ix axis) :collect b
                          :when (and (= ix axis) (= 1 b)) :do (setf (vacred-unitary varray) t)
                            :when (and window (= ix axis)) :collect (- b (1- window)))))))

(defclass vader-subarray-reduce (vader-subarray)
  ((%window  :accessor vasbr-window
             :initform nil
             :initarg  :window
             :documentation "Window length for subarray to reduce.")
   (%delta   :accessor vasbr-delta
             :initform nil
             :initarg  :delta
             :documentation "Delta for subarray to reduce.")
   (%reverse :accessor vasbr-reverse
             :initform nil
             :initarg  :reverse
             :documentation "Is subarray to be traversed in reverse order?."))
  (:metaclass va-class)
  (:documentation "A subarray created as part of a [/ reduce] operation."))

(defmethod prototype-of ((varray vader-subarray-reduce))
  (get-promised (varray-prototype varray)
                (let* ((generator (generator-of varray))
                       (first-item (funcall generator 0)))
                  (if (varrayp first-item) (prototype-of first-item)
                      (apl-array-prototype first-item)))))

(defmethod generator-of ((varray vader-subarray-reduce) &optional indexers params)
  (let ((base-gen (generator-of (vader-base varray) indexers params)))
    (if (vasbr-reverse varray)
        (let ((this-length (1- (first (shape-of varray)))))
          (case (getf params :base-format)
            (:encoded)
            (:linear)
            (t (lambda (index)
                 (funcall base-gen (+ (* (- this-length index) (vasv-index varray))
                                      (vasbr-delta varray)))))))
        (case (getf params :base-format)
          (:encoded)
          (:linear)
          (t (lambda (index)
               (funcall base-gen (+ (* index (vasv-index varray))
                                    (vasbr-delta varray)))))))))

(defmethod generator-of ((varray vacomp-reduce) &optional indexers params)
  "Reduce an array along by a given function along a given dimension, optionally with a window interval."
  (declare (ignore indexers))
  (let* ((omega (vacmp-omega varray))
         (irank (rank-of omega))
         (osize (size-of omega)))
    ;; (render omega) ;; causes bug with +/,⊂⊂⍳3
    (if (or (> 2 osize) (vacred-unitary varray))
        (if (zerop irank)
            (if (not (or (typep omega 'vacomp-reduce) ;; TODO: are more operator varray clauses needed?
                         (typep omega 'vacomp-each)
                         (and (arrayp omega)
                              (= 1 (rank-of (aref omega))))))
                omega (generator-of omega))
            ;; return just the omega indexer in cases like +/2 2 1⍴'a'
            (if (zerop osize)
                (let ((fn-meta (funcall (vacmp-left varray) :get-metadata nil)))
                  (or (getf fn-meta :id)
                      (error "Attempted to [/ reduce] with a function that has no identity value.")))
                (case (getf params :base-format)
                  (:encoded)
                  (:linear)
                  (t (if (< 1 irank)
                         (generator-of omega)
                         ;; handle a rank-1 argument
                         (let* ((ogen (generator-of omega))
                                (oitem (if (arrayp omega)
                                           omega (if (not (functionp ogen))
                                                     ogen (funcall ogen 0)))))
                           (if (and (/= 1 (size-of omega))
                                    (= 1 (size-of oitem)))
                               (if (not (or (arrayp oitem) (varrayp oitem)))
                                   oitem (generator-of (make-instance 'vader-enclose :base oitem)))
                               (if (and (typep oitem 'vader-enclose)
                                        (not (typep omega 'vacomp-each)))
                                   (make-instance 'vader-enclose :base oitem)
                                   ogen))))))))
        (let* ((odims (shape-of omega))
               (ogen (generator-of omega))
               (out-dims (shape-of varray))
               (axis (or (vads-axis varray) (1- (length odims))))
               (rlen (nth axis odims))
               (increment (reduce #'* (nthcdr (1+ axis) odims)))
               (window (vacmp-alpha varray))
               (window-reversed (and window (> 0 window)))
               (window (when window (abs window)))
               (wsegment)
               (fn-meta (funcall (vacmp-left varray) :get-metadata nil))
               ;; check whether fn-meta is a list since train-composed functions and some
               ;; others won't return a metadata list; TODO: a better way to do this?
               (scalar-fn (and (listp fn-meta)
                               (getf fn-meta :scalar)
                               (not (getf fn-meta :operator-reference))))
               (catenate-fn (and (listp fn-meta)
                                 (getf fn-meta :lexical-reference)
                                 (not (getf fn-meta :operator-reference))
                                 (position (getf fn-meta :lexical-reference)
                                           ",⍪∩" :test #'char=)))
               (ax-interval (or window rlen))
               (increment-diff (- (* increment rlen) increment)))
          ;; TODO: create a better way to determine the catenate function
          (loop :for dim :in odims :for dx :from 0
                :when (and window (= dx axis))
                  :do (setq wsegment (- dim (1- window))))
          (cond
            ;; TODO: is there a faster way to find i.e. 3+/⍳X than the exhaustive method?
            ((and scalar-fn (not window) (typep (vacmp-omega varray) 'vapri-apro-vector))
             (get-reduced (vacmp-omega varray) (vacmp-left varray)))
            ((and (or scalar-fn (and catenate-fn (not window)))
                  (not out-dims) (arrayp (vacmp-omega varray)))
             ;; reverse the argument vector in the case of a scalar function;
             ;; this also applies in the case of the next two clauses
             (let ((output (funcall (vacmp-left varray)
                                    :arg-vector (funcall (if scalar-fn #'reverse #'identity)
                                                         (vacmp-omega varray)))))
               (case (getf params :base-format)
                 (:encoded)
                 (:linear)
                 ;; pass the indexer through for a shapeless output as from +/⍳5;
                 ;; pass the output object through for an output with a shape as from +/(1 2 3)(4 5 6)
                 (t (if (shape-of output) output (generator-of output))))))
            ;; ((and scalar-fn (not out-dims) (varrayp (vacmp-omega varray)))
            ;;  ;; reverse the argument vector in the case of a scalar function;
            ;;  ;; this also applies in the case of the next two clauses
            ;;  ;; (print (list :dd (vacmp-omega varray)))
            ;;  ;; causes bugs with -⌿⍤1⊢1 2 2⍴⍳4  1 0 {,¨+⌿×-⍵,.-⍺} 2 2⍴0 0 1 1  { ee ← +/ {5⍴⍵}¨ ⋄ ee ⍵} ⍳9
            ;;  ;; (≠/⊢) 1 2 3 3 2 4
            ;;  (case (getf params :base-format)
            ;;    (:encoded)
            ;;    (:linear)
            ;;    (t (generator-of (funcall (vacmp-left varray) :arg-vector (render (vacmp-omega varray)))))))
            ((and (or scalar-fn (and catenate-fn (not window)))
                  (= (- axis (vads-io varray))
                     (length out-dims))
                  (arrayp (vacmp-omega varray)))
             ;; (print (list 11 axis out-dims (vacmp-omega varray)))
             (case (getf params :base-format)
               (:encoded)
               (:linear)
               (t (lambda (i)
                    (declare (optimize (safety 1)))
                    (funcall (vacmp-left varray)
                             :arg-vector (funcall (if scalar-fn #'reverse #'identity)
                                                  (make-array
                                                   rlen :element-type (etype-of (vacmp-omega varray))
                                                        :displaced-to (vacmp-omega varray)
                                                        :displaced-index-offset (* i rlen))))))))
            (t (if (or scalar-fn catenate-fn)
                   (case (getf params :base-format)
                     (:encoded)
                     (:linear)
                     (t (let* ((ogen (generator-of (render omega)))
                               ;; TODO: this render provides a speedup but it isn't ideal, can it be removed?
                               ;; also prevents race condition with -/(⊢⊢2,⍨⊂⍪⍳3)+.*¨2
                               (process-item (if (functionp ogen)
                                                 (lambda (ix delta)
                                                   (funcall ogen (+ delta (* ix increment))))
                                                 (lambda (ix delta)
                                                   (declare (ignore ix delta))
                                                   ogen))))
                          (lambda (i)
                            ;; in the case of a scalar function that can take entire vectors as an argument
                            (declare (optimize (safety 1)))
                            (let ((valix 0)
                                  (value (make-array ax-interval))
                                  (delta (+ (if window (* rlen (floor i wsegment))
                                                (if (= 1 increment)
                                                    0 (* increment-diff (floor i increment))))
                                            (if (/= 1 increment) i
                                                (if window (if (>= 1 irank) i (mod i wsegment))
                                                    (* i rlen))))))
                              (if window-reversed
                                  (loop :for ix :below window
                                        :do (setf (aref value (- ax-interval (incf valix)))
                                                  (funcall process-item ix delta)))
                                  (loop :for ix :from (1- ax-interval) :downto 0
                                        :do (setf (aref value (- ax-interval (incf valix)))
                                                  (funcall process-item ix delta))))
                              (funcall (vacmp-left varray)
                                       :arg-vector (funcall (if scalar-fn #'reverse #'identity)
                                                            value)))))))
                     (case (getf params :base-format)
                       (:encoded)
                       (:linear)
                       (t (let ((process-item (if (functionp ogen)
                                                  (lambda (ix delta)
                                                    (funcall ogen (+ delta (* ix increment))))
                                                  (lambda (ix delta)
                                                    (declare (ignore ix delta))
                                                    ogen))))
                            (lambda (i) ;; in the case of other functions
                              (declare (optimize (safety 1)))
                              (let ((value)
                                    (delta (+ (if window (* rlen (floor i wsegment))
                                                  (if (= 1 increment)
                                                      0 (* (floor i increment)
                                                           (- (* increment rlen) increment))))
                                              (if (/= 1 increment) i
                                                  (if window (if (>= 1 irank) i (mod i wsegment))
                                                      (* i rlen))))))
                                (if window-reversed (loop :for ix :below window
                                                          :do (let ((item (funcall process-item ix delta)))
                                                                (setq value (if (not value) item
                                                                                (funcall (vacmp-left varray)
                                                                                         value item)))))
                                    (loop :for ix :from (1- ax-interval) :downto 0
                                          :do (let ((item (funcall process-item ix delta)))
                                                (setq value (if (not value) item
                                                                (funcall (vacmp-left varray)
                                                                         value item))))))
                                (when (typep value 'vacomp-reduce)
                                  (setf (vads-nested varray) nil))
                                value))))))))))))

(defclass vacomp-scan (vad-nested vader-composing vad-invertable
                       vad-on-axis vad-with-io vad-with-default-axis)
  nil (:metaclass va-class)
  (:documentation "A scan-composed array as with the [\\ scan] operator."))

(defmethod prototype-of ((varray vacomp-scan))
  0)

(defmethod shape-of ((varray vacomp-scan))
  (get-promised (varray-shape varray)
                (let ((base-shape (shape-of (vacmp-omega varray))))
                  (when (and (vads-default-axis varray)
                             (not (vads-axis varray)))
                    (setf (vads-axis varray) (vads-default-axis varray)))
                  (when (varrayp (vads-axis varray))
                    (setf (vads-axis varray) (render (vads-axis varray))))
                  (setf (vads-axis varray)
                        ;; TODO: what's sending an ⎕IO of 0 here for ⌊10000×+∘÷/40/1 ?
                        (max 0 (if (vads-axis varray)
                                   (- (vads-axis varray) (vads-io varray))
                                   (1- (length base-shape)))))
                  base-shape)))

(defmethod generator-of ((varray vacomp-scan) &optional indexers params)
  "Scan a function across an array along a given axis. Used to implement the [\\ scan] operator with an option for inversion when used with the [⍣ power] operator taking a negative right operand."
  (declare (ignore indexers))
  (let* ((odims (shape-of varray))
         (omega (render (vacmp-omega varray)))
         (axis (vads-axis varray)))
    (unless (vader-content varray)
      (if (not (arrayp omega))
          (if (eq :get-metadata omega)
              (list :valence :monadic)
              (setf (vader-content varray)
                    (if (not (eq :reassign-axes omega))
                        omega ;; (operate-scanning function index-origin last-axis inverse :axis alpha)
                        )))
          (let* ((fn-rendered (if (vads-inverse varray)
                                  (getf (funcall (vacmp-left varray) :get-metadata nil) :inverse)
                                  (vacmp-left varray)))
                 (rlen (nth axis odims))
                 (increment (reduce #'* (nthcdr (1+ axis) odims)))
                 (fn-meta (handler-case (funcall (vacmp-left varray) :get-metadata nil)
                            (error nil)))
                 (output (make-array odims))
                 (sao-copy))
            (when (getf fn-meta :scan-alternating)
              (setq sao-copy (make-array (shape-of omega)))
              (dotimes (i (size-of omega))
                (let ((vector-index (mod (floor i increment) rlen))
                      (base (+ (mod i increment)
                               (* increment rlen (floor i (* increment rlen))))))
                  (setf (row-major-aref sao-copy (+ base (* increment vector-index)))
                        (if (zerop (mod vector-index 2))
                            (row-major-aref omega (+ base (* increment vector-index)))
                            (apply-scalar (getf fn-meta :scan-alternating)
                                          (row-major-aref
                                           omega (+ base (* increment vector-index)))))))))
            (dotimes (i (size-of output))
              ;; (declare (optimize (safety 1)))
              (let ((value) (vector-index (mod (floor i increment) rlen))
                    (base (+ (mod i increment) (* increment rlen (floor i (* increment rlen))))))
                (if (vads-inverse varray)
                    (let ((original (disclose (row-major-aref
                                               omega (+ base (* increment vector-index))))))
                      (setq value (if (zerop vector-index)
                                      original
                                      (funcall fn-rendered original
                                               (disclose
                                                (row-major-aref
                                                 omega (+ base (* increment (1- vector-index)))))))))
                    ;; faster method for commutative functions
                    ;; NOTE: xdotimes will not work with this method
                    (if (or sao-copy (getf fn-meta :commutative))
                        (setf value
                              (if (zerop vector-index)
                                  (row-major-aref omega base)
                                  (render (funcall (if (not sao-copy) (vacmp-left varray)
                                                       (getf fn-meta :inverse-right))
                                                   (row-major-aref
                                                    output (+ base (* increment (1- vector-index))))
                                                   (row-major-aref (or sao-copy omega)
                                                                   (+ base (* increment
                                                                              vector-index)))))))
                        (loop :for ix :from vector-index :downto 0
                              :do (let ((original (row-major-aref omega (+ base (* ix increment)))))
                                    (setq value (if (not value) (disclose original)
                                                    (funcall fn-rendered value (disclose original))))))))
                (setf (row-major-aref output i) value)))
            (setf (vader-content varray) output))))
    (case (getf params :base-format)
      (:encoded)
      (:linear)
      (t (generator-of (vader-content varray))))))

(defclass vacomp-produce (vad-nested vader-composing vad-with-io
                          vad-with-default-axis vad-invertable)
  nil (:metaclass va-class)
  (:documentation "A produce-composed array as with the [. inner/outer product] operator."))

(defmethod prototype-of ((varray vacomp-produce))
  (let ((this-indexer (generator-of varray)))
    (if (zerop (size-of varray))
        ;; TODO: should prototype reflect both arguments?
        (prototype-of (vacmp-alpha varray))
        (prototype-of (funcall this-indexer 0)))))

(defmethod shape-of ((varray vacomp-produce))
  (get-promised (varray-shape varray)
                (if (vads-inverse varray)
                    (let ((input (vacmp-alpha varray))
                          (original (vacmp-omega varray)))
                      ;; (print (list :vi (vads-inverse varray) (rank-of input) (rank-of original)))
                      (if (eq :left (vads-inverse varray))
                          (last (shape-of input) (- (rank-of input) (rank-of original)))
                          (butlast (shape-of input) (rank-of original))))
                    (let ((adims (shape-of (vacmp-alpha varray)))
                          (odims (shape-of (vacmp-omega varray))))
                      (if (eq :outer (vacmp-left varray)) (append adims odims)
                          (append (butlast adims) (rest odims)))))))

(defclass vader-subarray-displaced (vader-subarray)
  nil (:metaclass va-class)
  (:documentation "An element of a split array as from the [↓ split] function."))

(defmethod prototype-of ((varray vader-subarray-displaced))
  (let* ((gen (generator-of varray))
         (first-item (if (not (functionp gen))
                         gen (funcall (generator-of varray) 0))))
    (if (varrayp first-item) (prototype-of first-item)
        (apl-array-prototype first-item))))

(defmethod generator-of ((varray vader-subarray-displaced) &optional indexers params)
  (let ((interval (reduce #'* (shape-of varray)))
        (base-gen (generator-of (vader-base varray) indexers params)))
    (case (getf params :base-format)
      (:encoded)
      (:linear)
      (t (if (not (functionp base-gen))
             base-gen (lambda (index)
                        (funcall base-gen (+ index (* interval (vasv-index varray))))))))))

(defmethod generator-of ((varray vacomp-produce) &optional indexers params)
  (declare (ignore indexers))
  (let* ((omega (vacmp-omega varray))
         (alpha (vacmp-alpha varray))
         (osize (size-of omega)) (asize (size-of alpha))
         (is-outer (eq :outer (vacmp-left varray)))
         (oindexer (generator-of omega))
         (aindexer (generator-of alpha))
         (orank (rank-of omega)) (arank (rank-of alpha))
         (oscalar (unless (shape-of omega)
                    (if (not (functionp oindexer))
                        oindexer (funcall oindexer 0))))
         (ascalar (unless (shape-of alpha)
                    (if (not (functionp aindexer))
                        aindexer (funcall aindexer 0)))))
    (if is-outer
        (case (getf params :base-format)
          (:encoded)
          (:linear)
          (t (if (vads-inverse varray)
                 (let* ((left-original (eq :left (vads-inverse varray)))
                        (input alpha)
                        (original omega)
                        (interval (reduce #'* (shape-of original)))
                        (igen (generator-of input))
                        (ogen (generator-of original)))
                   (lambda (index)
                     (let ((input-index (* index (if left-original 1 interval))))
                       (funcall (vacmp-right varray) (funcall igen input-index)
                                (funcall ogen 0)))))
                 (lambda (index)
                   (funcall (vacmp-right varray) (or oscalar (funcall oindexer (mod index osize)))
                            (or ascalar (funcall aindexer (floor index osize))))))))
        (let* ((odims (shape-of omega))
               (asegment (first (last (shape-of alpha))))
               (osegment (if (not (and asegment (first odims) (/= asegment (first odims))))
                             (first odims)
                             (error "To find an inner product the last dimension of the left array ~w"
                                    "must equal the first dimension of the right array.")))
               (ashape (when asegment (list asegment)))
               (oshape (when osegment (list osegment)))
               (ovectors (reduce #'* (rest odims))))
          ;; (print (list :om omega alpha (render omega) oshape ashape (shape-of varray)))
          (case (getf params :base-format)
            (:encoded)
            (:linear)
            (t (if (or (zerop osize) (zerop asize))
                   (if (or (< 1 orank) (< 1 arank))
                       #() ;; inner product with an empty array of rank > 1 gives an empty vector
                       (or (let ((identity (getf (funcall (vacmp-left varray) :get-metadata nil)
                                                 :id)))
                             (if (functionp identity) (funcall identity) identity))
                           (error "Left operand given to [. inner product] has no identity.")))
                   (if (= 0 orank arank)
                       (funcall (vacmp-right varray) omega alpha)
                       (lambda (index)
                         (let ((avix (floor index ovectors))
                               (ovix (mod index ovectors)))
                           (make-instance
                            'vader-pick
                            :base (make-instance 'vacomp-reduce
                                                 :left (vacmp-left varray) :index-origin 1
                                                 :omega
                                                 (make-instance
                                                  'vacomp-each
                                                  :left (vacmp-right varray)
                                                  :omega (if (not (functionp oindexer))
                                                             oindexer
                                                             (make-instance
                                                              'vader-subarray-reduce
                                                              :delta ovix :index ovectors
                                                              :base omega :shape oshape))
                                                  :alpha (if (and (not (functionp aindexer))
                                                                  (not (shape-of aindexer)))
                                                             ;; TODO: can the functionp condition be
                                                             ;; removed? May need to revist operators'
                                                             ;; enclose logic
                                                             aindexer
                                                             (make-instance 'vader-subarray-displaced
                                                                            :base alpha :index avix
                                                                            :shape ashape)))))))))))))))

(defclass vacomp-stencil (vad-nested vader-composing vad-with-io)
  ((%base-dims   :accessor vacst-base-dims
                 :initform nil
                 :initarg  :base-dims
                 :documentation "Vector of base array's dimensions.")
   (%win-dims    :accessor vacst-win-dims
                 :initform nil
                 :initarg  :win-dims
                 :documentation "Dimensions for windows within stencil.")
   (%win-offsets :accessor vacst-win-offsets
                 :initform nil
                 :initarg  :win-offsets
                 :documentation "Space offsets for windows within stencil.")
   (%win-factors :accessor vacst-win-factors
                 :initform nil
                 :initarg  :win-factors
                 :documentation "Dimensional factors for stencil window.")
   (%movement    :accessor vacst-movement
                 :initform nil
                 :initarg  :movement
                 :documentation "Stencil's movement parameters.")
   (%in-factors  :accessor vacst-in-factors
                 :initform nil
                 :initarg  :in-factors
                 :documentation "Dimensional factors for stencil input.")
   (%out-factors :accessor vacst-out-factors
                 :initform nil
                 :initarg  :out-factors
                 :documentation "Dimensional factors for stencil output."))
  (:metaclass va-class)
  (:documentation "A stencil-composed array as with the [⌺ stencil] operator."))

(defmethod prototype-of ((varray vacomp-stencil))
  ;; (let ((this-indexer (generator-of varray)))
  ;; (if t ; (zerop (size-of varray))
      ;; TODO: should prototype reflect both arguments?
      (prototype-of (vacmp-omega varray))
      ;; (prototype-of (funcall this-indexer 0))
      )

(defmethod shape-of ((varray vacomp-stencil))
  (get-promised
   (varray-shape varray)
   (let* ((right-value (render (vacmp-right varray)))
          (left-function (vacmp-left varray))
          (omega-shape (shape-of (vacmp-omega varray)))
          (omega-rank (rank-of (vacmp-omega varray))))
     (flet ((get-row (matrix index)
              (let ((row-length (first (last (shape-of matrix)))))
                (coerce (loop :for x :below row-length
                              :collect (row-major-aref matrix (+ x (* index row-length))))
                        'vector))))
       (if (not (or (and (< 2 (rank-of right-value))
                         (error "The right operand of [⌺ stencil] may not have more than 2 dimensions."))
                    (and (not left-function)
                         (error "The left operand of [⌺ stencil] must be a function."))))
           (let ((idims (shape-of (vacmp-omega varray)))
                 (window-dims (if (arrayp right-value)
                                  (if (= 1 (rank-of right-value))
                                      right-value (get-row right-value 0))
                                  (vector right-value)))
                 (movement (if (arrayp right-value)
                               (if (= 2 (rank-of right-value)) (get-row right-value 1)
                                   (make-array (length right-value) :element-type 'fixnum
                                                                    :initial-element 1))
                               (vector 1))))
             (setf (vacst-movement varray)
                   (if (= omega-rank (length movement))
                       movement (coerce (loop :for s :in omega-shape :for i :from 0
                                              :collect (if (>= i (length window-dims))
                                                           0 (aref movement i)))
                                        'vector))
                   (vacst-win-dims varray)
                   (if (= omega-rank (length window-dims))
                       window-dims (coerce (loop :for s :in omega-shape :for i :from 0
                                                 :collect (if (>= i (length window-dims))
                                                              s (aref window-dims i)))
                                           'vector))
                   (vacst-base-dims varray) (coerce omega-shape 'vector))
             (loop :for dim :below (length window-dims) :for id :in idims :for dx :from 0
                   :collect (ceiling (- (/ id (aref movement dim))
                                        (if (and (evenp (aref window-dims dim))
                                                 (or (= 1 (aref movement dim))
                                                     (oddp id)))
                                            1 0))))))))))

(defclass vader-stencil-window (varray-derived)
  ((%index :accessor vastw-index
           :initform nil
           :initarg :index
           :documentation "Index of stencil window."))
  (:metaclass va-class)
  (:documentation "A stencil window, part of a stencil array produced by [⌺ stencil]."))

(defmethod prototype-of ((varray vader-stencil-window))
  (prototype-of (vacmp-omega (vader-base varray)))) ;; TODO: fix this to proto from individual frame

(defmethod generator-of ((varray vader-stencil-window) &optional indexers params)
  (declare (ignore indexers))
  (let* ((base-gen (generator-of (vacmp-omega (vader-base varray))))
         (idims (apply #'vector (shape-of (vacmp-omega (vader-base varray)))))
         (this-rank (rank-of varray))
         (prototype (prototype-of varray))
         (movement (vacst-movement (vader-base varray)))
         (in-factors (vacst-in-factors (vader-base varray)))
         (win-factors (vacst-win-factors (vader-base varray)))
         (win-offsets (vacst-win-offsets (vader-base varray)))
         (oindices (make-array this-rank :element-type 'fixnum :initial-element 0)))

    (let ((remaining (vastw-index varray)))
      (loop :for of :across (vacst-out-factors (vader-base varray)) :for i :from 0
            :do (multiple-value-bind (index remainder) (floor remaining of)
                  (setf (aref oindices i) index
                        remaining remainder))))
    
    (case (getf params :base-format)
      (:encoded)
      (:linear)
      (t (lambda (index)
           (let ((remaining index) (rmi 0) (valid t) (ox 0))
             (loop :while valid :for mv :across movement :for idim :across idims
                   :for if :across in-factors :for wf :across win-factors :for wo :across win-offsets
                   :do (multiple-value-bind (this-index remainder) (floor remaining wf)
                         (let* ((static (zerop mv))
                                (a-index (+ this-index (if static 0 (- (* mv (aref oindices ox)) wo)))))
                           ;; 0 if no borders needed
                           (incf rmi (* if a-index))
                           (setf remaining remainder)
                           (unless static
                             (incf ox)
                             (unless (< -1 a-index idim)
                               (setf valid nil))))))
             (if (not valid) prototype (funcall base-gen rmi))))))))

(defclass vader-stencil-margin (varray-derived vad-with-argument)
  ((%index :accessor vaste-index
           :initform nil
           :initarg :index
           :documentation "Index of stencil margin vector."))
  (:metaclass va-class)
  (:documentation "A stencil margin vector, enumerating the margin padding in a stencil window array produced by [⌺ stencil]."))

(defmethod prototype-of ((varray vader-stencil-margin))
  (declare (ignore varray))
  0)

(defmethod etype-of ((varray vader-stencil-margin))
  (declare (ignore varray))
  'fixnum) ;; 8-bit elements for efficiency - TODO: is a different type better?

(defmethod generator-of ((varray vader-stencil-margin) &optional indexers params)
  (declare (ignore indexers))
  (let* ((base-dims (vacst-base-dims (vader-base varray)))
         (win-index (vaste-index varray))
         (win-dims (vacst-win-dims (vader-base varray)))
         (win-factors (vacst-win-factors (vader-base varray)))
         (win-offsets (vacst-win-offsets (vader-base varray))))
    (case (getf params :base-format)
      (:encoded)
      (:linear)
      (t (lambda (index)
           (let ((from-start (- (* (if (zerop index) (floor win-index (aref win-factors index))
                                       (mod win-index (aref win-dims index)))
                                   (aref (vacst-movement (vader-base varray)) index))
                                (aref win-offsets index))))
             (- (if (not (zerop (min 0 from-start)))
                    from-start (max 0 (- (+ from-start (aref win-dims index))
                                         (aref base-dims index)))))))))))

(defmethod generator-of ((varray vacomp-stencil) &optional indexers params)
  (declare (ignore indexers))
  (setf (vacmp-omega varray) (render (vacmp-omega varray))) ;; TODO: can this render be eliminated?
  (let* ((irank (rank-of (vacmp-omega varray)))
         (idims (apply #'vector (shape-of (vacmp-omega varray))))
         (this-shape (shape-of varray)) ;; must derive shape before fetching window-dims
         (this-rank (rank-of varray))
         (window-dims (vacst-win-dims varray)) (wrank (length window-dims))
         (win-offsets (or (vacst-win-offsets varray)
                          (setf (vacst-win-offsets varray)
                                (make-array wrank :element-type 'fixnum :initial-element 0))))
         (in-factors (or (vacst-in-factors varray)
                         (setf (vacst-in-factors varray)
                               (make-array irank :element-type 'fixnum :initial-element 0))))
         (out-factors (or (vacst-out-factors varray)
                          (setf (vacst-out-factors varray)
                                (make-array this-rank :element-type 'fixnum :initial-element 0))))
         (win-factors (or (vacst-win-factors varray)
                          (setf (vacst-win-factors varray)
                                (make-array wrank :element-type 'fixnum :initial-element 0))))
         (edge-shape (list (rank-of varray)))
         (wd-list) (last-dim))
    
    ;; generate factor vector for window dimensions
    (loop :for dx :below (length window-dims)
          :do (let ((d (aref window-dims (- wrank 1 dx))))
                (setf (aref win-factors (- wrank 1 dx))
                      (if (zerop dx) 1 (* last-dim (aref win-factors (- wrank dx))))
                      wd-list (cons d wd-list)
                      last-dim d)))

    ;; generate dimensional factors vector for input
    (loop :for dx :below irank
          :do (let ((d (aref idims (- irank 1 dx))))
                (setf (aref in-factors (- irank 1 dx))
                      (if (zerop dx) 1 (* last-dim (aref in-factors (- irank dx))))
                      last-dim d)))
    
    ;; generate dimensional factors vector for output
    (loop :for d :in (reverse this-shape) :for dx :from 0
          :do (setf (aref out-factors (- this-rank 1 dx))
                    (if (zerop dx) 1 (* last-dim (aref out-factors (- this-rank dx))))
                    last-dim d))

    ;; generate offsets determining 0-spacing at edges
    (loop :for wd :across window-dims :for i :from 0
          :do (setf (aref win-offsets i) (floor (- wd (if (evenp wd) 1 0)) 2)))

    (case (getf params :base-format)
      (:encoded)
      (:linear)
      (t (lambda (index)
           (funcall (vacmp-left varray)
                    (make-instance 'vader-stencil-window :shape wd-list :base varray :index index)
                    (make-instance 'vader-stencil-margin :shape edge-shape :base varray :index index)))))))<|MERGE_RESOLUTION|>--- conflicted
+++ resolved
@@ -110,14 +110,6 @@
         (render (vacmp-omega varray))
         (when (and oshape (not ashape))
           (render (vacmp-alpha varray))))
-<<<<<<< HEAD
-
-    ;; (print (list :oo oshape ashape threaded
-    ;;              (vacmp-alpha varray)
-    ;;              (vacmp-omega varray)))
-    
-=======
->>>>>>> 52c5a511
     (let ((oindexer (generator-of (vacmp-omega varray)))
           (aindexer (generator-of (vacmp-alpha varray))))
       (macrolet ((dy-fn-clauses (index &optional oi ai)
